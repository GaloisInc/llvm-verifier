{-# LANGUAGE DeriveFunctor        #-}
{-# LANGUAGE FlexibleContexts     #-}
{-# LANGUAGE RankNTypes           #-}
{-# LANGUAGE TypeFamilies         #-}
{-# LANGUAGE ViewPatterns         #-}
{-# LANGUAGE ScopedTypeVariables  #-}

module Tests.Common where

import           Control.Applicative
import           Control.Arrow
import           Control.Monad
import           Control.Monad.Trans
import           Data.Int
import           Data.LLVM.TargetData
import           LSS.Execution.Codebase
import           LSS.Execution.Common
import           LSS.Execution.Utils
import           LSS.LLVMUtils
import           LSS.SBEBitBlast
import           LSS.Simulator
import           LSSImpl
import           System.FilePath
import           Test.QuickCheck
import           Test.QuickCheck.Monadic
import           Text.LLVM                     ((=:))
<<<<<<< HEAD
import           Verinf.Symbolic.Common        (ConstantProjection(..), Lit, createBitEngine)
import           Verinf.Symbolic.Lit.DataTypes
=======
import           Verinf.Symbolic               (ConstantProjection(..), Lit, createBitEngine)
import           Verinf.Symbolic.Lit.DataTypes (BitEngine)
>>>>>>> cc48d430
import qualified Test.QuickCheck.Test          as T
import qualified Text.LLVM                     as L

data ExpectedRV a = AllPathsErr | VoidRV | RV a deriving Functor

newtype FailMsg = FailMsg String
instance Show FailMsg where show (FailMsg s) = s

padTy :: Int -> L.Type
padTy bytes = L.Array (fromIntegral bytes) i8

supportDir :: FilePath
supportDir = "test" </> "src" </> "support"

ctestsDir :: FilePath
ctestsDir = supportDir </> "ctests"

commonCB :: FilePath -> PropertyM IO Codebase
commonCB bcFile = run $ loadCodebase $ supportDir </> bcFile

ctestCB :: FilePath -> PropertyM IO Codebase
ctestCB bcFile = run $ loadCodebase $ ctestsDir </> bcFile

assertMsg :: Bool -> String -> PropertyM IO ()
assertMsg b s = when (not b) (run $ putStrLn s) >> assert b

test :: Int -> Bool -> String -> PropertyM IO () -> (Args, Property)
test n shouldFail desc propM =
  ( stdArgs{ maxSuccess = n}
  , label desc $ handleNeg $ monadicIO $ withFailMsg propM
  )
  where
    handleNeg   = if shouldFail then expectFailure else id
    withFailMsg = if not shouldFail then forAllM (return msg) . const else id
    msg         = FailMsg $ "Test failed: '" ++ desc ++ "'"

runTests :: [(Args, Property)] -> IO ()
runTests tests = do
  results <- mapM (uncurry quickCheckWithResult) tests
  if all T.isSuccess results
    then putStrLn "All tests successful."
    else putStrLn "One or more tests failed."

chkRslt :: ConstantProjection t => L.Symbol -> ExpectedRV Integer -> Maybe t -> PropertyM IO ()
chkRslt _ (RV chk) (Just (getSVal -> Just v))
  | v == chk  = assert True
  | otherwise = assertMsg False $ "Expected " ++ show chk ++ ", got " ++ show v
chkRslt _ VoidRV Nothing
  = assert True
chkRslt _ AllPathsErr Nothing
  = assert True
chkRslt sym _ _
  = assertMsg False $ show (L.ppSymbol sym) ++ ": unexpected return value"

constTermEq :: ConstantProjection t => t -> Integer -> Bool
constTermEq (getSVal -> Just v) = (==v)
constTermEq _                   = const False

type AllMemModelTest =
  (Functor sbe, ConstantProjection (SBEClosedTerm sbe))
  => Simulator sbe IO Bool

runAllMemModelTest :: Int -> PropertyM IO Codebase -> AllMemModelTest -> PropertyM IO ()
runAllMemModelTest v getCB act = do
  cb <- getCB
  assert . and =<< do
    forAllMemModels v cb $ \s m -> run $
      runSimulator cb s m liftBitBlastSim defaultSEH
        Nothing (withVerbosity v act)

runTestLSSCommon :: Int
                 -> Codebase
                 -> PropertyM IO
                      ( LLVMContext
                      , MemGeom
                      , BitEngine Lit
                      , LSS
                      )
runTestLSSCommon v cb = do
  be <- run $ createBitEngine
  return (lc cb, defaultMemGeom (lc cb), be, cmdLineOpts)
  where
    lc          = cbLLVMCtx
    dbugLvl     = DbugLvl (fromIntegral v)
    cmdLineOpts = LSS dbugLvl "" Nothing Nothing False False

type RunLSSTest sbe = Int
                    -> Codebase
                    -> [String]
                    -> ExecRsltHndlr sbe Integer Bool
                    -> PropertyM IO ()

runTestLSSBuddy :: RunLSSTest (BitIO (BitMemory Lit) Lit)
runTestLSSBuddy v cb argv' hndlr = do
  when (v >= 2) $ run $ putStrLn "runTestLSSBuddy"
  assert =<< do
    (lc, mg, be, cmdLineOpts) <- runTestLSSCommon v cb
    run $ do
      (sbe, mem) <- createBuddyAll be lc mg
      rslt       <- lssImpl sbe mem cb argv' BitBlastBuddyAlloc cmdLineOpts
      hndlr sbe mem rslt

runTestLSSDag :: RunLSSTest (BitIO (DagMemory Lit) Lit)
runTestLSSDag v cb argv' hndlr = do
  when (v >= 2) $ run $ putStrLn "runTestLSSDag"
  assert =<< do
    (lc, mg, be, cmdLineOpts) <- runTestLSSCommon v cb
    run $ do
      (sbe, mem) <- createDagAll be lc mg
      rslt       <- lssImpl sbe mem cb argv' BitBlastDagBased cmdLineOpts
      hndlr sbe mem rslt

lssTest :: Int -> String -> (Int -> Codebase -> PropertyM IO ()) -> (Args, Property)
lssTest v bc act = test 1 False bc $ act v =<< ctestCB (bc <.> "bc")

-- TODO: At some point we may want to inspect error paths and ensure
-- that they are the /right/ error paths, rather just checking the
-- count!.  We'll need something better than FailRsn to do that, though.
chkLSS :: MonadIO m => Maybe Int -> Maybe Integer -> SBE sbe -> SBEMemory sbe -> ExecRslt sbe Integer -> m Bool
chkLSS mepsLen mexpectedRV _ _ execRslt = do
  return $
    case (mepsLen, mexpectedRV, execRslt) of
      (Just epsLen, Just expectedRV, ConcRV eps _mm r) -> length eps == epsLen && expectedRV == r
      (Just epsLen, Nothing, NoMainRV eps _mm)         -> length eps == epsLen
      (Nothing, Just expectedRV, ConcRV _ _ r)         -> expectedRV == r
      _                                                -> False

type SBEPropM a =
  forall mem.
  SBE (BitIO mem Lit)          -- ^ SBE used for the given prop
  -> SBEMemory (BitIO mem Lit) -- ^ Initial memory for prop
  -> PropertyM IO a

type MemCreator mem =
  LLVMContext -> BitEngine Lit -> MemGeom -> IO (BitBlastMemModel mem Lit, mem)

forAllMemModels :: forall a. Int -> Codebase -> SBEPropM a -> PropertyM IO [a]
forAllMemModels _v cb testProp = do
  sequence
    [ runMemTest "buddy" createBuddyMemModel
    , runMemTest "dag"   createDagMemModel
    ]
  where
    runMemTest :: String -> MemCreator mem -> PropertyM IO a
    runMemTest _lbl act = do
--       run $ putStrLn $ "forAllMemModels: " ++ lbl
      be         <- run createBitEngine
      (sbe, mem) <- first (sbeBitBlast lc be) <$> run (act lc be mg)
      testProp sbe mem
      where
        lc = cbLLVMCtx cb
        mg = defaultMemGeom lc

chkBinCInt32Fn :: Maybe (Gen (Int32, Int32))
               -> Int
               -> PropertyM IO Codebase
               -> L.Symbol
               -> (Int32 -> Int32 -> ExpectedRV Int32)
               -> PropertyM IO ()
chkBinCInt32Fn mgen v getCB sym chkOp = do
  forAllM (maybe arbitrary id mgen) $ \(x,y) -> do
    mapM_ (chkRslt sym (fromIntegral <$> x `chkOp` y))
      =<< runCInt32Fn v getCB sym [x, y]

chkUnaryCInt32Fn :: Maybe (Gen Int32)
                 -> Int
                 -> PropertyM IO Codebase
                 -> L.Symbol
                 -> (Int32 -> ExpectedRV Int32)
                 -> PropertyM IO ()
chkUnaryCInt32Fn mgen v getCB sym chkOp =
  forAllM (maybe arbitrary id mgen) $ \x -> do
    mapM_ (chkRslt sym (fromIntegral <$> chkOp x))
      =<< runCInt32Fn v getCB sym [x]

chkNullaryCInt32Fn :: Int -> PropertyM IO Codebase -> L.Symbol -> ExpectedRV Int32 -> PropertyM IO ()
chkNullaryCInt32Fn v getCB sym chkVal =
  mapM_ (chkRslt sym (fromIntegral <$> chkVal)) =<< runCInt32Fn v getCB sym []

runCInt32Fn :: Int -> PropertyM IO Codebase -> L.Symbol -> [Int32] -> PropertyM IO [Maybe (BitTermClosed Lit)]
runCInt32Fn v getCB sym cargs = do
  cb <- getCB
  forAllMemModels v cb $ \s m -> run $ do
    runSimulator cb s m liftBitBlastSim defaultSEH Nothing $ withVerbosity v $
      callCInt32Fn sym cargs

callCInt32Fn ::
  ( LogMonad m
  , Functor m
  , MonadIO m
  , Functor sbe
  , ConstantProjection (SBEClosedTerm sbe)
  )
  => L.Symbol -> [Int32] -> Simulator sbe m (Maybe (SBEClosedTerm sbe))
callCInt32Fn sym cargs = do
  args <- forM cargs $ \x -> withSBE (\sbe -> termInt sbe 32 $ fromIntegral x)
  callDefine_ sym i32 (return $ map ((=:) i32) args)
  mrv <- getProgramReturnValue
  case mrv of
    Just rv -> Just <$> closeTermM rv
    Nothing -> return Nothing

-- possibly skip a test
psk :: Int -> PropertyM IO () -> PropertyM IO ()
psk v act = if (v > 0) then act else disabled

disabled :: PropertyM IO ()
disabled = do
  run $ putStrLn $ "Warning: Next test is DISABLED! (will report success)"

incomplete :: PropertyM IO () -> PropertyM IO ()
incomplete act = do
  run $ putStrLn $ "Warning: Next test is INCOMPLETE! (will report failure)"
  act
  assert False

runMain :: Int -> FilePath -> ExpectedRV Int32 -> PropertyM IO ()
runMain = runMain' False

runMain' :: Bool -> Int -> FilePath -> ExpectedRV Int32 -> PropertyM IO ()
runMain' quiet v bc erv = do
  psk v $ chkNullaryCInt32Fn (if quiet then 0 else v) (commonCB bc) (L.Symbol "main") erv<|MERGE_RESOLUTION|>--- conflicted
+++ resolved
@@ -24,13 +24,8 @@
 import           Test.QuickCheck
 import           Test.QuickCheck.Monadic
 import           Text.LLVM                     ((=:))
-<<<<<<< HEAD
-import           Verinf.Symbolic.Common        (ConstantProjection(..), Lit, createBitEngine)
-import           Verinf.Symbolic.Lit.DataTypes
-=======
 import           Verinf.Symbolic               (ConstantProjection(..), Lit, createBitEngine)
 import           Verinf.Symbolic.Lit.DataTypes (BitEngine)
->>>>>>> cc48d430
 import qualified Test.QuickCheck.Test          as T
 import qualified Text.LLVM                     as L
 
