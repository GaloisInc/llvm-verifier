{-# LANGUAGE ViewPatterns #-}

module Tests.Common where

import           Control.Applicative
import           Control.Monad
import           Control.Monad.Trans
import           Data.Int
import           Data.LLVM.TargetData
import           LSS.Execution.Codebase
import           LSS.Execution.Common
import           LSS.Execution.Utils
import           LSS.LLVMUtils
import           LSS.SBEBitBlast
import           LSS.Simulator
import           System.FilePath
import           Test.QuickCheck
import           Test.QuickCheck.Monadic
import           Text.LLVM                     ((=:))
import           Verinf.Symbolic.Common        (ConstantProjection(..), Lit, createBitEngine)
import           Verinf.Symbolic.Lit.DataTypes (BitEngine)
import qualified Data.Vector.Storable          as LV
import qualified Test.QuickCheck.Test          as T
import qualified Text.LLVM                     as L

newtype FailMsg = FailMsg String
instance Show FailMsg where show (FailMsg s) = s

padTy :: Int -> L.Type
padTy bytes = L.Array (fromIntegral bytes) i8

supportDir :: FilePath
supportDir = "test" </> "src" </> "support"

assertMsg :: Bool -> String -> PropertyM IO ()
assertMsg b s = when (not b) (run $ putStrLn s) >> assert b

test :: Int -> Bool -> String -> PropertyM IO () -> (Args, Property)
test n shouldFail desc propM =
  ( stdArgs{ maxSuccess = n}
  , label desc $ handleNeg $ monadicIO $ withFailMsg propM
  )
  where
    handleNeg   = if shouldFail then expectFailure else id
    withFailMsg = if not shouldFail then forAllM (return msg) . const else id
    msg         = FailMsg $ "Test failed: '" ++ desc ++ "'"

runTests :: [(Args, Property)] -> IO ()
runTests tests = do
  results <- mapM (uncurry quickCheckWithResult) tests
  if all T.isSuccess results
    then putStrLn "All tests successful."
    else putStrLn "One or more tests failed."

chkRslt :: ConstantProjection t => L.Symbol -> Maybe Integer -> Maybe t -> PropertyM IO ()
chkRslt _ (Just chk) (Just (getSVal -> Just v))
  | v == chk  = assert True
  | otherwise = assertMsg False $ "Expected " ++ show chk ++ ", got " ++ show v
chkRslt _ Nothing Nothing
  = assert True
chkRslt sym _ _
  = assertMsg False $ show (L.ppSymbol sym) ++ ": unexpected return value"

constTermEq :: ConstantProjection t => t -> Integer -> Bool
constTermEq (getSVal -> Just v) = (==v)
constTermEq _                   = const False

chkBinCInt32Fn :: Maybe (Gen (Int32, Int32))
               -> Int
               -> FilePath
               -> L.Symbol
               -> (Int32 -> Int32 -> Maybe Int32)
               -> PropertyM IO ()
chkBinCInt32Fn mgen v bcFile sym chkOp = do
  forAllM (maybe arbitrary id mgen) $ \(x,y) -> do
    chkRslt sym (fromIntegral <$> x `chkOp` y)
      =<< run (runCInt32Fn v bcFile sym [x, y])

chkUnaryCInt32Fn :: Maybe (Gen Int32)
                 -> Int
                 -> FilePath
                 -> L.Symbol
                 -> (Int32 -> Maybe Int32)
                 -> PropertyM IO ()
chkUnaryCInt32Fn mgen v bcFile sym chkOp =
  forAllM (maybe arbitrary id mgen) $ \x -> do
    chkRslt sym (fromIntegral <$> chkOp x)
      =<< run (runCInt32Fn v bcFile sym [x])

chkNullaryCInt32Fn :: Int -> FilePath -> L.Symbol -> Maybe Int32 -> PropertyM IO ()
chkNullaryCInt32Fn v bcFile sym chkVal =
  chkRslt sym (fromIntegral <$> chkVal)
    =<< run (runCInt32Fn v bcFile sym [])

runCInt32Fn :: Int -> FilePath -> L.Symbol -> [Int32] -> IO (Maybe (BitTermClosed Lit))
runCInt32Fn v bcFile sym cargs = runBitBlastSim v bcFile defaultSEH $ \be -> do
  args <- withSBE $ \sbe -> mapM (termInt sbe 32 . fromIntegral) cargs
  callDefine_ sym i32 (return $ map ((=:) i32) args)
  rv <- getProgramReturnValue
  return $ BitTermClosed . (,) be <$> rv

type StdBitEngine     = BitEngine Lit
type StdBitBlastSim a = Simulator (BitIO (BitMemory Lit) Lit) IO a
type StdBitBlastTest  = StdBitEngine -> StdBitBlastSim Bool
type StdBitBlastSEH   = SEH (BitIO (BitMemory Lit) Lit) IO

runBitBlastSim :: Int -> FilePath -> StdBitBlastSEH -> (StdBitEngine -> StdBitBlastSim a) -> IO a
runBitBlastSim v bcFile seh act = do
  (cb, be, backend, mem) <- stdBitBlastInit bcFile
  runSimulator cb backend mem stdBitBlastLift seh $ withVerbosity v (act be)

runBitBlastSimTest :: Int -> FilePath -> StdBitBlastSEH -> StdBitBlastTest-> PropertyM IO ()
runBitBlastSimTest v bcFile seh = assert <=< run . runBitBlastSim v bcFile seh

stdBitBlastInit :: FilePath -> IO ( Codebase
                                  , StdBitEngine
                                  , BitBlastSBE Lit
                                  , BitMemory Lit
                                  )
stdBitBlastInit bcFile = do
  cb <- loadCodebase $ supportDir </> bcFile
  be <- createBitEngine
<<<<<<< HEAD
  let backend = sbeBitBlast (cbLLVMCtx cb) be
  return (cb, be, backend, stdTestMem $ cbLLVMCtx cb)
=======
  let lc      = LLVMContext 32 (`lookupAlias` cb)
      mm      = buddyMemModel lc be
      backend = sbeBitBlast lc be mm
  return (cb, be, lc, backend, stdTestMem)
>>>>>>> e710c874

stdTestMem :: LV.Storable l => LLVMContext -> BitMemory l
stdTestMem lc =
  sbeBitBlastMem stack code data' heap --(ss, se) (cs, ce) (ds, de) (hs, he)
  where
    (stack, code, data', heap) = defaultMemGeom lc

stdBitBlastLift :: BitIO (BitMemory l) l a -> Simulator sbe IO a
stdBitBlastLift = SM . lift . liftSBEBitBlast

-- possibly skip a test
psk :: Int -> PropertyM IO () -> PropertyM IO ()
psk v act = if (v > 0) then act else disabled

disabled :: PropertyM IO ()
disabled = do
  run $ putStrLn $ "Warning: Next test is DISABLED! (will report success)"

incomplete :: PropertyM IO () -> PropertyM IO ()
incomplete act = do
  run $ putStrLn $ "Warning: Next test is INCOMPLETE! (will report failure)"
  act
  assert False

runMain :: Int -> FilePath -> Maybe Int32 -> PropertyM IO ()
runMain v bc = psk v . chkNullaryCInt32Fn v bc (L.Symbol "main")

<|MERGE_RESOLUTION|>--- conflicted
+++ resolved
@@ -120,15 +120,10 @@
 stdBitBlastInit bcFile = do
   cb <- loadCodebase $ supportDir </> bcFile
   be <- createBitEngine
-<<<<<<< HEAD
-  let backend = sbeBitBlast (cbLLVMCtx cb) be
-  return (cb, be, backend, stdTestMem $ cbLLVMCtx cb)
-=======
-  let lc      = LLVMContext 32 (`lookupAlias` cb)
+  let lc      = cbLLVMCtx cb
       mm      = buddyMemModel lc be
       backend = sbeBitBlast lc be mm
-  return (cb, be, lc, backend, stdTestMem)
->>>>>>> e710c874
+  return (cb, be, backend, stdTestMem $ cbLLVMCtx cb)
 
 stdTestMem :: LV.Storable l => LLVMContext -> BitMemory l
 stdTestMem lc =
