--- conflicted
+++ resolved
@@ -8,7 +8,7 @@
 import Test.QuickCheck
 import Test.QuickCheck.Test
 
-import Tests.AES
+-- import Tests.AES
 import Tests.Aggregates
 import Tests.PrimOps
 import Tests.Symbolic
@@ -37,11 +37,8 @@
     allTests     = [ ("PrimOps", primOpTests)
                    , ("Aggregates", aggTests)
                    , ("Symbolic", symTests)
-<<<<<<< HEAD
 --                   , ("AES", aesTests)
-=======
                    , ("I/O", ioTests)
->>>>>>> 3c7a8b3a
                    ]
 
 
