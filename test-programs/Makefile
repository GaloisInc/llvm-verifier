<<<<<<< HEAD
all : branch.ll branch-opt.ll alloc.ll alloc-opt.ll exception.ll exception-opt.ll openssl/aes_test
=======
all : trivial.ll trivial-opt.ll multiexit.ll multiexit-opt.ll branch.ll branch-opt.ll alloc.ll alloc-opt.ll exception.ll exception-opt.ll 
>>>>>>> 32a76448

# NB: We only emit .dot files for unoptimized CFGs

%.bc : %.cpp
	clang -c -emit-llvm -o $@ $^
	opt -dot-cfg $@ > /dev/null

%.o : %.c
	clang -c -emit-llvm -o $@ $^

%.bc : %.c
	clang -c -emit-llvm -o $@ $^
	opt -dot-cfg $@  > /dev/null

%-opt.bc : %.bc
	opt -O3 -o $@ $^

%.ll : %.bc
	llvm-dis $^

openssl/aes_test : openssl/aes_core.o openssl/aes_test.o
	llvm-ld -o $@ $^

clean : 
	rm -f *.bc *.ll *.dot *.o openssl/*.o openssl/*.bc openssl/aes_test

.PHONY : clean all<|MERGE_RESOLUTION|>--- conflicted
+++ resolved
@@ -1,8 +1,4 @@
-<<<<<<< HEAD
-all : branch.ll branch-opt.ll alloc.ll alloc-opt.ll exception.ll exception-opt.ll openssl/aes_test
-=======
-all : trivial.ll trivial-opt.ll multiexit.ll multiexit-opt.ll branch.ll branch-opt.ll alloc.ll alloc-opt.ll exception.ll exception-opt.ll 
->>>>>>> 32a76448
+all : trivial.ll trivial-opt.ll multiexit.ll multiexit-opt.ll branch.ll branch-opt.ll alloc.ll alloc-opt.ll exception.ll exception-opt.ll openssl/aes_test
 
 # NB: We only emit .dot files for unoptimized CFGs
 
