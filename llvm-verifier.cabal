--- conflicted
+++ resolved
@@ -98,17 +98,14 @@
     GHC-options: -optl-Wl,-dead_strip
 
   build-depends:
-      base >= 4
+      QuickCheck >= 2.1.2
+    , Verinf
+    , base >= 4
     , bytestring
     , containers
     , filepath
     , llvm-pretty == 0.1.1.0
     , mtl
     , pretty
-<<<<<<< HEAD
-    , QuickCheck >= 2.1.2
-=======
     , transformers
->>>>>>> 14709f5d
-    , vector
-    , Verinf+    , vector