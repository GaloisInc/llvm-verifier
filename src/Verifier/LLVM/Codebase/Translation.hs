{-# LANGUAGE DeriveFunctor #-}
{-# LANGUAGE FlexibleContexts #-}
{-# LANGUAGE GeneralizedNewtypeDeriving #-}
{-# LANGUAGE ImplicitParams #-}
{-# LANGUAGE OverloadedStrings #-}
{-# LANGUAGE PatternGuards #-}
{-# LANGUAGE RankNTypes #-}
{-# LANGUAGE TupleSections #-}
{-# LANGUAGE ScopedTypeVariables #-}
{-# LANGUAGE ViewPatterns #-}
{-# OPTIONS_GHC -fno-warn-missing-signatures #-}

{- |
Module           : $Header$
Description      : Symbolic execution tests
License          : BSD3
Stability        : provisional
Point-of-contact : acfoltzer

This module defines the translation from LLVM IR to Symbolic IR.

Translation into symbolic IR requires post-dominator information about the
LLVM IR.  This information is analyzed and generated during translation.

In addition to branches, call and phi non-terminal instructions require
special support:

[Phi Statements]
  The value of a Phi statement in LLVM depends on which previous block was
  executed.  Since phi statements must appear at the top of the block, we can
  move phi statements to execute during the transition from the previous
  block to the new block.
-}
module Verifier.LLVM.Codebase.Translation
  ( liftDefine
  , LiftAttempt
  , runLiftAttempt
  , liftMemType'
  , liftValue
  , liftStringValue
  ) where

import Control.Exception (try, catch, Exception, throwIO)
import Control.Lens hiding (op)
import Control.Monad.State.Strict
import qualified Data.Foldable as F
import qualified Data.LLVM.CFG              as CFG
import Data.Map                   (Map)
import qualified Data.Map                   as Map
import Data.Maybe
import qualified Data.Sequence as Seq
import qualified Data.Vector                as V
import qualified Text.LLVM                  as L
import qualified Text.LLVM.PP               as L
import Text.LLVM.AST              (Stmt'(..), Typed (..))
import Text.PrettyPrint.ANSI.Leijen hiding ((<$>))
import Prelude ()
import Prelude.Compat hiding (mapM_)

import Verifier.LLVM.Backend
import Verifier.LLVM.Codebase.AST
import Verifier.LLVM.Codebase.LLVMContext

-- Utility {{{1

-- | This function is called whenever lifting fails due to an internal error.
liftError :: Doc -> a
liftError d = error (show d)

-- LLVMTranslationInfo {{{1
-- | Information about basic block and control-flow graph used during
-- code generation.
newtype LLVMTranslationInfo = LTI CFG.CFG

-- | Build the translation info using the given CFG's dominator analysis
mkLTI :: CFG.CFG -> LLVMTranslationInfo
mkLTI = LTI

blockIsDummyExit :: L.BlockLabel -> Bool
blockIsDummyExit (L.Named (L.Ident nm)) = nm == CFG.dummyExitName
blockIsDummyExit _ = False

-- | Returns basic blocks excluding dummy exit block.
ltiBlocks :: LLVMTranslationInfo -> [CFG.BB]
ltiBlocks (LTI cfg) = [ bb
                      | bb <- CFG.allBBs cfg
                      , let Just lab = L.bbLabel bb
                      , not (blockIsDummyExit (snd lab))
                      ]

-- | @ltiImmediatePostDominator lti bb@ returns the immediate post dominator
-- of @bb@ or @Nothing@ if it has no post-dominator.
ltiImmediatePostDominator :: LLVMTranslationInfo
                          -> L.BlockLabel
                          -> Maybe L.BlockLabel
ltiImmediatePostDominator (LTI cfg) bb =
  case CFG.ipdom cfg (CFG.asId cfg bb) of
    Nothing    -> Nothing
    Just apdId | blockIsDummyExit n -> Nothing
               | otherwise -> Just n
      where n = CFG.asName cfg apdId

-- Block generator Monad {{{1

type TranslationWarning = Doc

data BlockGeneratorState t =
     BlockGeneratorState { _bgBlocks :: [SymBlock t]
                         , _bgRevWarnings :: [TranslationWarning]
                         }

bgBlocks :: Simple Lens (BlockGeneratorState t) [SymBlock t]
bgBlocks = lens _bgBlocks (\s v -> s { _bgBlocks = v })

bgRevWarnings :: Simple Lens (BlockGeneratorState t) [TranslationWarning]
bgRevWarnings = lens _bgRevWarnings (\s v -> s { _bgRevWarnings = v })

--type BlockGenerator sbe a = StateT (BlockGeneratorState (SBETerm sbe)) IO a

runBlockGenerator :: (Functor f, Monad f) =>
                     StateT (BlockGeneratorState t) f a
                  -> f ([TranslationWarning], [SymBlock t])
runBlockGenerator m = final <$> execStateT m s0
  where s0 = BlockGeneratorState { _bgBlocks = []
                                 , _bgRevWarnings = []
                                 }
        final s1 = (reverse (_bgRevWarnings s1), _bgBlocks s1)

mkSymBlock :: SymBlockID -> [SymStmt t] -> SymBlock t
mkSymBlock sbid stmts = SymBlock { sbId = sbid, sbStmts = V.fromList stmts }

addWarning :: MonadState (BlockGeneratorState t) m =>
              TranslationWarning -> m ()
addWarning d = bgRevWarnings %= (d:)

-- Phi instruction parsing {{{1


-- | Maps source target pairs to either an unsupported stmt or list of
-- assignments.
type PhiMap t = Map (L.BlockLabel, L.BlockLabel)
                    (Either L.Stmt [(L.Ident, MemType, SymValue t)])


blockPhiMap' :: (?lc::LLVMContext, ?sbe :: SBE sbe)
             => [CFG.BB] -> IO (PhiMap (SBETerm sbe))
blockPhiMap' blocks = execStateT (traverse go blocks) Map.empty
  where go :: (?lc::LLVMContext, ?sbe :: SBE sbe)
           => CFG.BB -> StateT (PhiMap (SBETerm sbe)) IO ()
        go bb@(L.BasicBlock { L.bbLabel = Nothing }) =
          fail $ unwords ["blockPhiMap': basic block missing label: ", show bb]
        go (L.BasicBlock { L.bbLabel = Just (_,tgt), L.bbStmts = sl }) =
          mapM_ (parseInstr tgt) (fmap (fmap snd) sl)
        parseInstr tgt stmt@(L.Result r (L.Phi tp vals) _) = do
          forM_ vals $ \(v,src) -> do
            mentry <- runLiftAttempt $ do
              mtp <- liftMemType' tp
              val <- liftValue mtp v
              return (r,mtp,val)
            modify (updateInstr stmt src tgt mentry)
        parseInstr _ _ = return ()
        updateInstr stmt src tgt mr m =
          case mr of
            Left{} -> Map.insert (src,tgt) (Left stmt) m
            Right entry ->
              case fromMaybe (Right []) $ Map.lookup (src,tgt) m of
                Left{}  -> m
                Right l -> Map.insert (src,tgt) (Right (entry:l)) m

-- | Computation that attempts to lift LLVM values to symbolic representation.
-- This runs in IO, because symbolic backends may need to do IO.
newtype LiftAttempt a = LiftAttempt { unLiftAttempt :: IO a }
  deriving (Functor, Applicative, MonadIO)

instance Monad LiftAttempt where
  fail = LiftAttempt . throwIO . LiftAttemptError
  return = LiftAttempt . return
  LiftAttempt m >>= f = LiftAttempt (m >>= unLiftAttempt . f)

newtype LiftAttemptError = LiftAttemptError { unLiftAttemptError :: String }
  deriving Show

instance Exception LiftAttemptError

errorStack :: String -> LiftAttempt a -> LiftAttempt a
errorStack prefix (LiftAttempt m) = LiftAttempt $
  m `catch` \(LiftAttemptError e) -> throwIO (LiftAttemptError (prefix ++ e))

runLiftAttempt :: MonadIO m => LiftAttempt a -> m (Either String a)
runLiftAttempt m =
  liftIO (either (Left . unLiftAttemptError) Right <$> try (unLiftAttempt m))

unsupportedStmt :: (MonadState (BlockGeneratorState t) m)
                => L.Stmt
                -> String
                -> m (SymStmt t)
unsupportedStmt stmt detailMsg = do
  let base = text "Unsupported instruction: " <+> text (show (L.ppLLVM (L.ppStmt stmt)))
      detail | null detailMsg = base
             | otherwise = base <$$> indent 2 (text detailMsg)
  addWarning detail
  return (BadSymStmt stmt)

trySymStmt :: (MonadState (BlockGeneratorState t) m, MonadIO m) =>
              L.Stmt -> LiftAttempt (SymStmt t) -> m (SymStmt t)
trySymStmt stmt m = do
  mr <- runLiftAttempt m
  case mr of
    Left msg -> unsupportedStmt stmt msg
    Right s -> return s

-- Lift operations

liftTypedValue :: (?lc :: LLVMContext, ?sbe :: SBE sbe)
               => L.Typed L.Value
               -> LiftAttempt (SymValue (SBETerm sbe))
liftTypedValue (L.Typed tp v) = flip liftValue v =<< liftMemType' tp

mkSValExpr :: (?sbe :: SBE sbe, MonadIO m)
           => TypedExpr (SymValue (SBETerm sbe))
           -> m (SymValue (SBETerm sbe))
mkSValExpr expr = liftIO $ SValExpr expr <$> typedExprEval ?sbe expr

liftStringValue :: (?sbe :: SBE sbe) => String -> IO (SymValue (SBETerm sbe))
liftStringValue s = mkSValExpr . SValArray tp =<< traverse toChar (V.fromList s)
 where tp = IntType 8
       toChar c = mkSValExpr (SValInteger 8 (toInteger (fromEnum c)))

liftValue :: (?lc :: LLVMContext, ?sbe :: SBE sbe)
          => MemType -- ^ Expected type of value.
          -> L.Value -- ^ LLVM Value to lift.
          -> LiftAttempt (SymValue (SBETerm sbe))
liftValue (IntType w) (L.ValInteger x) =
  mkSValExpr $ SValInteger w x
liftValue (IntType 1) (L.ValBool x) =
  mkSValExpr $ SValInteger 1 (if x then 1 else 0)
liftValue FloatType  (L.ValFloat x) =
  mkSValExpr $ SValFloat x
liftValue DoubleType (L.ValDouble d) =
  mkSValExpr $ SValDouble d
liftValue _ (L.ValIdent i) =
  return $ SValIdent i
liftValue _ (L.ValSymbol sym) =
  return $ SValSymbol sym
liftValue (PtrType etp) L.ValNull =
  mkSValExpr $ SValNull etp
liftValue (IntType w) L.ValNull =
  -- TODO: this seems odd, but it does show up in LLVM bitcode!
  mkSValExpr $ SValInteger w 0
liftValue (ArrayType len etp) (L.ValArray _ el0)
    | fromIntegral len == V.length el =
       mkSValExpr . SValArray etp =<< traverse (liftValue etp) el
  where el = V.fromList el0
liftValue (VecType len etp) (L.ValVector _ el0)
    | fromIntegral len == V.length el =
      mkSValExpr . SValVector etp =<< traverse (liftValue etp) el
  where el = V.fromList el0
liftValue (StructType si) (L.ValStruct fldvs) =
    mkSValExpr . SValStruct si =<< traverse liftTypedValue (V.fromList fldvs)
liftValue (StructType si) (L.ValPackedStruct fldvs) =
    mkSValExpr . SValStruct si =<< traverse liftTypedValue (V.fromList fldvs)
liftValue (ArrayType len (IntType 8)) (L.ValString str) = do
  unless (fromIntegral len == length str) $ fail "Incompatible types"
  liftIO $ liftStringValue str
liftValue rtp (L.ValConstExpr ce)  =
  case ce of
    L.ConstGEP inbounds _ (base:il) -> do
      mkSValExpr . snd =<< liftGEP inbounds base il
    L.ConstConv op (L.Typed itp0 t) _tp1 -> do
      itp <- liftMemType' itp0
      v <- liftValue itp t
      case (op,itp,rtp) of
        (L.PtrToInt, PtrType ptrType, IntType w) -> do
          mkSValExpr (PtrToInt Nothing ptrType v w)
        (L.IntToPtr, IntType w, PtrType ptrType) -> do
          mkSValExpr (IntToPtr Nothing w v ptrType)
        (L.BitCast,_,_) -> liftBitcast itp v rtp
        _ -> fail "Could not interpret constant expression."
    _ -> fail "Could not interpret constant expression."
liftValue tp L.ValUndef = zeroValue tp
liftValue _  L.ValLabel{} = fail "Could not interpret label."
liftValue tp L.ValZeroInit = zeroValue tp
liftValue _  L.ValAsm{} = fail "Could not interpret asm."
liftValue _  L.ValMd{} = fail "Could not interpret metadata."
liftValue tp v =
    fail $ concat [ "Could not interpret LLVM value "
                  , show v
                  , " of type "
                  , show (ppMemType tp)
                  ]

-- | Lift a bitcast expression.
liftBitcast :: (Monad m, ?lc :: LLVMContext)
            => MemType -- ^ Input argument type
            -> a -- ^ Input argument expression.
            -> MemType -- ^ Result argument type
            -> m a
liftBitcast PtrType{} v PtrType{} = return v
liftBitcast itp v rtp | itp `compatMemTypes` rtp = return v
liftBitcast itp _ rtp =
    fail $ "Symbolic simulator does not support bitcast between types " ++
           show (ppMemType itp) ++ " and " ++ show (ppMemType rtp)

zeroValue :: (?sbe :: SBE sbe) => MemType -> LiftAttempt (SymValue (SBETerm sbe))
zeroValue tp = mkSValExpr =<< zeroExpr tp

zeroExpr :: (?sbe :: SBE sbe) => MemType -> LiftAttempt (TypedExpr (SymValue (SBETerm sbe)))
zeroExpr tp0 =
  case tp0 of
    IntType w  -> return $ SValInteger (fromIntegral w) 0
    FloatType  -> return $ SValFloat 0
    DoubleType -> return $ SValDouble 0
    PtrType tp -> return $ SValNull tp
    ArrayType n tp -> SValArray tp . V.replicate (fromIntegral n) <$> zeroValue tp
    VecType n tp  -> SValVector tp . V.replicate (fromIntegral n) <$> zeroValue tp
    StructType si -> SValStruct si <$> traverse zeroValue (siFieldTypes si)

liftGEP :: (?lc :: LLVMContext, ?sbe :: SBE sbe)
        => Bool
        -> L.Typed L.Value
        -> [L.Typed L.Value]
        -> LiftAttempt (MemType, TypedExpr (SymValue (SBETerm sbe)))
liftGEP _inbounds (Typed initType0 initValue) args0 = do
     rtp <- liftMemType' initType0
     let fn (L.Typed tp v) = (,v) <$> liftMemType' tp
     expr0 <- mkSValExpr (SValInteger aw 0)
     go expr0 rtp =<< traverse fn args0
  where gepFailure msg = fail $ "Could not parse GEP Value: " ++ msg
        pdl = llvmDataLayout ?lc
        aw :: BitWidth
        aw = ptrBitwidth pdl
        mn = Nothing

        go args tp [] = do
          initType <- liftMemType' initType0
          sv <- liftValue initType initValue
          return (tp, PtrAdd sv args)
        go args (ArrayType _ etp) r = goArray args etp r
        go args (PtrType tp) r = do
          mtp <- maybe (fail "failed to convert pointer type") return $
                 asMemType tp
          goArray args mtp r
        go args (StructType si) r = goStruct args si r
        go _ tp _ = gepFailure $ "go with weird type: " ++ show (ppMemType tp)

        mergeAdd (SValExpr (SValInteger _ 0) _) y = return y
        mergeAdd x (SValExpr (SValInteger _ 0) _) = return x
        mergeAdd (SValExpr (SValInteger _ i) _) (SValExpr (SValInteger _ j) _) =
          mkSValExpr (SValInteger aw (i+j))
        mergeAdd x y = mkSValExpr (IntArith (Add False False) mn aw x y)

        goArray args etp ((IntType w, v0) : r)= do
          v1 <- liftValue (IntType w) v0
          let v2 | aw == w   = return v1
                 | aw >  w   = mkSValExpr $ SExt  mn w v1 aw
                 | otherwise = mkSValExpr $ Trunc mn w v1 aw
          let sz = toInteger $ memTypeSize pdl etp
          sz' <- mkSValExpr $ SValInteger aw sz
          v3 <- mkSValExpr . IntArith (Mul False False)  mn aw sz' =<< v2
          args' <- mergeAdd args v3
          go args' etp r
        goArray _ _ tps = gepFailure $ "goArray with weird types: " ++ show (map (ppMemType . fst) tps)

        goStruct args si  ((IntType 32, L.ValInteger i) : r) = do
          fi <- maybe (fail "failed to get struct field info") return $
                siFieldInfo si (fromIntegral i)
          val <- mkSValExpr (SValInteger aw (toInteger (fiOffset fi)))
          args' <- mergeAdd args val
          go args' (fiType fi) r
        goStruct _ _ tps = gepFailure $ "goStruct with weird types: " ++ show (map (ppMemType . fst) tps)

-- | Lift a maybe alignment constraint to the alignment for the type.
liftAlign :: (?lc :: LLVMContext) => MemType -> Maybe L.Align -> Alignment
liftAlign _ (Just a) | a /= 0 = fromIntegral a
liftAlign tp _ = memTypeAlign (llvmDataLayout ?lc) tp

liftMemType' :: (?lc :: LLVMContext, ?sbe :: SBE sbe)
             => L.Type
             -> LiftAttempt MemType
liftMemType' tp =
  maybe (fail ("failed to lift MemType: " ++ show (L.ppType tp))) return $
  liftMemType tp

<<<<<<< HEAD
liftStmt ::
  (?lc :: LLVMContext, ?sbe :: SBE sbe) =>
  L.Stmt ->
  LiftAttempt (SymStmt (SBETerm sbe))
=======
liftStmt :: (?lc :: LLVMContext, ?sbe :: SBE sbe)
         => L.Stmt
         -> LiftAttempt (SymStmt (SBETerm sbe))
>>>>>>> bfd7f9cb
liftStmt stmt =
  errorStack (show stmt ++ " > ") $
  case stmt of
    Effect (L.Call _ _ (L.ValAsm{}) _) _ ->
      -- TODO: it would be good to emit a warning here, but we can't in
      -- this monad
      return (BadSymStmt stmt)
    Effect (L.Call _b tp v tpvl) _ -> do
      mtp <- liftMemType' tp
      sv <- liftValue mtp v
      svl <- traverse liftArgValue tpvl
      return $ Call sv svl Nothing
    Effect (L.Store (L.Typed tp0 v) addr a) _ -> do
      tp <- liftMemType' tp0
      tptr <- liftValue tp v
      taddr <- liftTypedValue addr
      return $ Store tp tptr taddr (liftAlign tp a)
    Effect{} ->
      fail $ "can't translate effect: " ++ show (L.ppLLVM (L.ppStmt stmt))
    Result _ (L.Call _ _ (L.ValAsm{}) _) _ ->
      -- TODO: it would be good to emit a warning here, but we can't in
      -- this monad
      return (BadSymStmt stmt)
    Result reg (L.Call _b tp v tpvl) _ -> do
      mtp@(PtrType (FunType (fdRetType -> Just rty))) <- liftMemType' tp
      sv <- liftValue mtp v
      svl <- traverse liftArgValue tpvl
      return $ Call sv svl (Just (rty, reg))
    Result r app _ -> do
      -- Return an assignemnt statement for the value.
      let retExpr tp v = return $ Assign r tp v
      let retTExpr tp v = Assign r tp <$> mkSValExpr v
      let retIntArith op tp0 u v = do
            tp <- liftMemType' tp0
            x <- liftValue tp u
            y <- liftValue tp v
            case tp of
              IntType w -> retTExpr tp (IntArith op Nothing w x y)
              VecType n (IntType w) -> retTExpr tp (IntArith op (Just n) w x y)
              _ -> fail "Could not parse argument type."
      case app of
        L.Arith llvmOp (L.Typed tp u) v -> do
           op <- case llvmOp of
                   L.Add nuw nsw -> return (Add nuw nsw)
                   L.Sub nuw nsw -> return (Sub nuw nsw)
                   L.Mul nuw nsw -> return (Mul nuw nsw)
                   L.UDiv exact  -> return (UDiv exact)
                   L.SDiv exact  -> return (SDiv exact)
                   L.URem        -> return URem
                   L.SRem        -> return SRem
                   _ -> fail "Floating point operations not supported."
           retIntArith op tp u v
        L.Bit llvmOp (L.Typed tp u) v   -> retIntArith op tp u v
          where op = case llvmOp of
                       L.Shl nuw nsw -> Shl nuw nsw
                       L.Lshr exact -> Lshr exact
                       L.Ashr exact -> Ashr exact
                       L.And -> And
                       L.Or  -> Or
                       L.Xor -> Xor
        L.Conv op (L.Typed itp0 e) rtp0 -> do
          itp <- liftMemType' itp0
          rtp <- liftMemType' rtp0
          sv <- liftValue itp e
          let intConv cond fn =
                case (itp, rtp) of
                  (IntType iw, IntType rw) | cond iw rw ->
                    retTExpr rtp (fn Nothing iw sv rw)
                  (VecType n (IntType iw), VecType nr (IntType rw)) | n == nr && cond iw rw ->
                    retTExpr rtp (fn (Just n) iw sv rw)
                  _ -> fail "Could not parse conversion types."
          case op of
            L.Trunc -> intConv (\iw rw -> iw > rw) Trunc
            L.ZExt -> intConv (\iw rw -> iw < rw) ZExt
            L.SExt -> intConv (\iw rw -> iw < rw) SExt
            L.PtrToInt ->
              case (itp, rtp) of
                (PtrType ptr, IntType w) ->
                  retTExpr rtp (PtrToInt Nothing ptr sv w)
                ( VecType n (PtrType ptr), VecType nr (IntType w)) | n == nr ->
                  retTExpr rtp (PtrToInt (Just n) ptr sv w)
                _ -> fail "Could not parse conversion types."
            L.IntToPtr ->
              case (itp, rtp) of
                ( IntType w, PtrType ptr) ->
                  retTExpr rtp (IntToPtr Nothing w sv ptr)
                ( VecType n (IntType w), VecType nr (PtrType ptr)) | n == nr ->
                  retTExpr rtp (IntToPtr (Just n) w sv ptr)
                _ -> fail "Could not parse conversion types."
            L.BitCast -> do
              retExpr rtp =<< liftBitcast itp sv rtp
            _ -> fail $ "Unsupported conversion operator: " ++ show (L.ppConvOp op)
        L.Alloca tp0 msz a -> do
          tp <- liftMemType' tp0
          ssz <- case msz of
                   Nothing -> return Nothing
                   Just (L.Typed szTp0 sz) -> do
                     IntType w <- liftMemType' szTp0
                     v <- liftValue (IntType w) sz
                     return (Just (w,v))
          return $ Alloca r tp ssz (liftAlign tp a)
        L.Load (L.Typed tp0 ptr) malign -> do
          tp <- liftMemType' tp0
          case tp of
            PtrType etp0 -> do
              etp <- maybe (fail "") return $ asMemType etp0
              v <- liftValue tp ptr
              return $ Load r v etp (liftAlign etp malign)
            _ -> fail $ "Unsupported type to load: " ++ show (ppMemType tp)
        L.ICmp op (L.Typed tp0 u) v -> do
          tp <- liftMemType' tp0
          x <- liftValue tp u
          y <- liftValue tp v
          case tp of
            IntType w ->
              retTExpr (IntType 1) (ICmp op Nothing (Left w) x y)
            VecType n (IntType w) ->
              retTExpr (VecType n (IntType 1)) (ICmp op (Just n) (Left w) x y)
            PtrType ptp ->
              retTExpr (IntType 1) (ICmp op Nothing (Right ptp) x y)
            VecType n (PtrType ptp) ->
              retTExpr (VecType n (IntType 1)) (ICmp op (Just n) (Right ptp) x y)

            _ -> fail "Could not parse icmp argument type."
        L.GEP ib tp tpvl     -> uncurry retTExpr =<< liftGEP ib tp tpvl
        L.Select (L.Typed tpc0 c') (L.Typed tpv0 v1') v2' -> do
          tpc <- liftMemType' tpc0
          tpv <- liftMemType' tpv0
          c  <- liftValue tpc c'
          v1 <- liftValue tpv v1'
          v2 <- liftValue tpv v2'
          case (tpc, tpv) of
            (IntType w,_) | w == 1 ->
              retTExpr tpv $ Select Nothing c tpv v1 v2
            (VecType n (IntType w), VecType nr tpe) | w == 1 && n == nr ->
              retTExpr tpv $ Select (Just n) c tpe v1 v2
            _  -> fail "Could not parse select intruction."
        L.ExtractValue (L.Typed vtp v) il -> do
            vmtp <- liftMemType' vtp
            go vmtp il =<< liftValue vmtp v
          where go tp [] sv = retExpr tp sv
                go (StructType si) (i0 : is) sv =
                    case fiType <$> siFieldInfo si i of
                      Nothing -> fail "Illegal index"
                      Just tp -> go tp is =<< mkSValExpr (GetStructField si sv i)
                  where i = fromIntegral i0
                go (ArrayType n tp) (i : is) sv
                    | 0 <= i && i < fromIntegral n = go tp is =<< mkSValExpr expr
                    | otherwise = fail "Illegal index"
                  where expr = GetConstArrayElt (fromIntegral n) tp sv (fromIntegral i)
                go _ _ _ = fail "non-composite type in extractvalue"
        -- TODO: it would be good to issue a warning in the following,
        -- but the monad doesn't currently allow it
        L.InsertValue _ _ _ -> return (BadSymStmt stmt)
        _ -> fail $ "Unsupported instruction: " ++ show (L.ppLLVM (L.ppInstr app))

liftArgValue :: (?lc :: LLVMContext, ?sbe :: SBE sbe)
             => L.Typed L.Value -> LiftAttempt (MemType, SymValue (SBETerm sbe))
liftArgValue (Typed tp val) = do
  mtp <- liftMemType' tp
  (mtp,) <$> liftValue mtp val


-- Lift LLVM basic block to symbolic block {{{1
--
-- Invariants assumed by block:
-- * When jumping from the current block to a new block,
--   * The current block must ensure that the correct post-dominator merge frames are added.
--   * The current block must set the phi value registers.
liftBB :: (?lc::LLVMContext, ?sbe::SBE sbe,
           MonadState (BlockGeneratorState (SBETerm sbe)) m, MonadIO m) =>
          LLVMTranslationInfo
       -> PhiMap (SBETerm sbe)
       -> CFG.BB
       -> m ()
liftBB lti phiMap bb = do
    symBlocks <- impl (fmap (fmap snd) (L.bbStmts bb)) []
    bgBlocks %= (symBlocks ++)
  where llvmId = CFG.blockName bb
        -- Block for post dominator
        pd = flip symBlockID 0 <$> ltiImmediatePostDominator lti llvmId

        blockName :: Int -> SymBlockID
        blockName = symBlockID llvmId

                    {-
        emptyBlock :: L.BlockLabel
                   -> State (Seq.Seq (SymBlock (SBETerm sbe))) SymBlockID
                   -}
        emptyBlock tgt = do
          let mkNewBlock stmts = do
                l <- get
                let n = Seq.length l + 1
                let jumpStmt = Jump (symBlockID tgt 0)
                put $ l Seq.|> mkSymBlock (blockName n) (reverse (jumpStmt : stmts))
                return (blockName n)
          case Map.lookup (llvmId, tgt) phiMap of
            Nothing -> return (symBlockID tgt 0)
            Just (Left stmt) -> mkNewBlock [BadSymStmt stmt]
            Just (Right pairs) -> mkNewBlock ((\(r,tp,v) -> Assign r tp v) <$> pairs)
        -- | Sequentially process statements.
        {-
        impl :: (?lc :: LLVMContext, ?sbe :: SBE sbe)
             => [L.Stmt] -- ^ Remaining statements
             -> [SymStmt (SBETerm sbe)] -- ^ Previously generated statements in reverse order.
             -> BlockGenerator sbe [SymBlock (SBETerm sbe)]
        -}
        impl [] il = liftError $
                         text "Missing terminal instruction in block" <+>
                         text "after generating the following statements:" <$$>
                         (nest 2 . vcat $ ppStmt <$> il)
        impl [stmt@(Effect (L.Ret tpv) _)] il = do
          symStmt <- trySymStmt stmt $ do
            Ret . Just <$> liftTypedValue tpv
          return [ mkSymBlock (blockName 0) (reverse (symStmt:il)) ]

        impl [Effect L.RetVoid _] il =
          return [ mkSymBlock (blockName 0) (reverse (Ret Nothing:il)) ]

        impl [Effect (L.Jump tgt) _] il = do
          let il' = case Map.lookup (llvmId, tgt) phiMap of
                      Nothing -> []
                      Just (Left stmt) -> [BadSymStmt stmt]
                      Just (Right pairs) -> (\(r,tp,v) -> Assign r tp v) <$> pairs
              jumpStmt = Jump (symBlockID tgt 0)
              block = mkSymBlock (blockName 0) (reverse (jumpStmt : (il' ++ il)))
          return [ block ]

        impl [stmt@(Effect (L.Br (Typed tp c) tgt1 tgt2) _)] il = do
          mres <- runLiftAttempt $ do
            IntType 1 <- liftMemType' tp
            liftValue (IntType 1) c
          case mres of
            Left{} -> do
              ss <- unsupportedStmt stmt "Unparsable condition."
              return [ mkSymBlock (blockName 0) (reverse (ss:il)) ]
            Right tc -> do
              let ((b1,b2), rest) =
                    runState (both emptyBlock (tgt1, tgt2)) Seq.empty
              let branchStmt = Br tc b1 b2 pd
              return $ mkSymBlock (blockName 0) (reverse (branchStmt:il))
                         : F.toList rest
        impl [stmt@(Effect (L.Switch (Typed tp v) def cases) _)] il = do
          mr <- runLiftAttempt $ do
            IntType w <- liftMemType' tp
            tsv <- liftValue (IntType w) v
            return (w, tsv)
          case mr of
            Left{} -> do
              symStmt <- unsupportedStmt stmt "Unparsable switch statement."
              return [ mkSymBlock (blockName 0) $ reverse (symStmt:il) ]
            Right (w, tsv) -> return (initBlock : F.toList caseBlocks)
              where (consts, targets) = unzip cases
                    ((caseBlockIds,defBlock), caseBlocks) = flip runState Seq.empty $ do
                      (,) <$> traverse emptyBlock targets <*> emptyBlock def
                    symCases = Map.fromList $ zip consts caseBlockIds
                    switchStmt = Switch w tsv defBlock symCases pd
                    initBlock  = mkSymBlock (blockName 0) (reverse (switchStmt:il))

        impl [Effect L.Unreachable _] il = do
          return [ mkSymBlock (blockName 0) (reverse (Unreachable : il)) ]

        impl [stmt@(Effect L.Unwind _)] il = do
          ss <- unsupportedStmt stmt ""
          return [ mkSymBlock (blockName 0) (reverse (ss : il)) ]

        impl [stmt@(Effect (L.Resume _) _)] il = do
          ss <- unsupportedStmt stmt ""
          return [ mkSymBlock (blockName 0) (reverse (ss : il)) ]

        -- Treat @invoke@ like @call@ followed by @jmp@. TODO: let's
        -- support unwinding eventually.
        impl [Effect (L.Invoke fn args res next _unwind) mds] il = do
          addWarning "Treating `invoke` instruction as a `call`"
          impl [ Effect (L.Call False fn args res) mds
               , Effect (L.Jump next) []
               ] il

        impl [Result reg (L.Invoke fn args res next _unwind) mds] il = do
          addWarning "Treating `invoke` instruction as a `call`"
          impl [ Result reg (L.Call False fn args res) mds
               , Effect (L.Jump next) []
               ] il

        -- Skip certain intrinsics
        impl (Effect (L.Call _ _ (L.ValSymbol v) _) _:r) il
          | v `elem` [ "llvm.dbg.declare", "llvm.dbg.value"]
          = impl r il

        -- Skip landing pads. TODO: implement fully.
        impl (Result _ (L.LandingPad _ _ _ _) _:r) il = do
          addWarning "Ignoring `landingpad` instruction"
          impl r il

        -- Phi statements are handled by initial blocks.
        impl (Result _ L.Phi{} _:r) il = impl r il
        impl (Effect (L.Comment _) _:r) il = impl r il
        impl (stmt:rest) il = do
          s' <- trySymStmt stmt $ liftStmt stmt
          impl rest (s' : il)

-- Lift LLVM definition to symbolic definition {{{1
{-
liftDefine :: forall sbe . (?lc :: LLVMContext, ?sbe :: SBE sbe)
           => L.Define
           -> IO (Either Doc ([TranslationWarning], SymDefine (SBETerm sbe)))
-}
liftDefine d
    | L.defVarArgs d =
       return $ Left (text "Unsupported var args function" <+> symd <> char '.')
    | otherwise =
       case mfd of
         Just (FunDecl rtp args _) -> do
              phiMap <- blockPhiMap' blocks
              (warnings,symBlocks) <- runBlockGenerator (mapM_ (liftBB lti phiMap) blocks)
              let sd = SymDefine { sdName = L.defName d
                                 , sdArgs = zip (L.typedValue <$> L.defArgs d) args
                                 , sdRetType = rtp
                                 , sdEntry = symBlockID initBlockLabel 0
                                 , sdBody = Map.fromList
                                              [ (sbId b,b) | b <- symBlocks ]
                                 }
              return $ Right (warnings, sd)
            where cfg            = CFG.buildCFG (L.defBody d)
                  lti            = mkLTI cfg
                  blocks         = ltiBlocks lti
                  initBlock      = CFG.bbById cfg (CFG.entryId cfg)
                  initBlockLabel = CFG.blockName initBlock
         Nothing -> return $ Left (text "Unsupported type for function" <+> symd <> char '.')
  where mfd = FunDecl <$> liftRetType (L.defRetType d)
                      <*> traverse liftMemType (L.typedType <$> L.defArgs d)
                      <*> pure False
        symd = ppSymbol (L.defName d)<|MERGE_RESOLUTION|>--- conflicted
+++ resolved
@@ -381,16 +381,10 @@
   maybe (fail ("failed to lift MemType: " ++ show (L.ppType tp))) return $
   liftMemType tp
 
-<<<<<<< HEAD
 liftStmt ::
   (?lc :: LLVMContext, ?sbe :: SBE sbe) =>
   L.Stmt ->
   LiftAttempt (SymStmt (SBETerm sbe))
-=======
-liftStmt :: (?lc :: LLVMContext, ?sbe :: SBE sbe)
-         => L.Stmt
-         -> LiftAttempt (SymStmt (SBETerm sbe))
->>>>>>> bfd7f9cb
 liftStmt stmt =
   errorStack (show stmt ++ " > ") $
   case stmt of
