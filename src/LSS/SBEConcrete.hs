{- |
Module           : $Header$
Description      : A concrete backend
Stability        : provisional
Point-of-contact : atomb
-}

{-# LANGUAGE TypeFamilies         #-}
{-# OPTIONS_GHC -fno-warn-orphans #-}

module LSS.SBEConcrete where

import           Data.Bits
import           LSS.SBEInterface
import           Verinf.Symbolic.Common    (PrettyTerm(..))
import qualified Text.LLVM.AST             as LLVM
import qualified Text.PrettyPrint.HughesPJ as PP
import qualified Verinf.Symbolic           as S

--------------------------------------------------------------------------------
-- Purely concrete backend

instance PrettyTerm Integer where
  prettyTermWithD = const PP.integer

newtype SBEConcrete a = SBEConcrete { runConcrete :: a }
type instance SBETerm SBEConcrete = Integer
type instance SBEMemory SBEConcrete = () -- TODO

concBool :: Bool -> SBEConcrete Integer
concBool = SBEConcrete . fromIntegral . fromEnum

sbeConcrete :: SBE SBEConcrete
sbeConcrete = SBE
  { termInt  = const (SBEConcrete . fromIntegral)
  , termBool = concBool
  , applyIte = \a b c -> SBEConcrete $ if a == 0 then b else c
  , applyICmp  = \op a b ->
                   case op of
                     LLVM.Ieq -> concBool $ a == b
                     _ -> error $
                          "unsupported comparison op: " ++
                          show op
  , applyBitwise = \op a b ->
                     case op of
                       LLVM.And -> SBEConcrete $ a .&. b
                       LLVM.Or -> SBEConcrete $ a .|. b
                       LLVM.Xor -> SBEConcrete $ a `xor` b
                       LLVM.Shl -> SBEConcrete $ a `shiftL` fromIntegral b
                       _ -> error $
                            "unsupported bitwise op: " ++
                            show op
  , applyArith = \op a b -> case op of
                              LLVM.Add -> SBEConcrete $ a + b
                              LLVM.Mul -> SBEConcrete $ a * b
                              LLVM.Sub -> SBEConcrete $ a - b
                              _ -> error $
                                   "SBEConcrete: unsupported arithmetic op: " ++
                                   show op
<<<<<<< HEAD
  , applyBAnd = \x y -> case (x, y) of
                          (0,_) -> SBEConcrete 0
                          (_,0) -> SBEConcrete 0
                          (1,1) -> SBEConcrete 1
                          _     -> error "SBEConcrete: applyBAnd applied to non-bool-valued terms"

  , getBool = \term -> if term == 0
                       then SBEConcrete $ Just False
                       else if term == 1
                            then SBEConcrete $ Just True
                            else SBEConcrete $ Nothing
  , memInitMemory = SBEConcrete undefined
  , memAlloca = \_mem _eltType _len _a -> SBEConcrete undefined
=======
>>>>>>> a1443b4e
  , memLoad = \_mem _ptr -> SBEConcrete undefined
  , memStore = \_mem _val _ptr -> SBEConcrete undefined
  , memMerge = \_t _mem _mem' -> SBEConcrete undefined
  , codeAddDefine = \_mem _sym _id -> SBEConcrete (undefined, undefined)
  , codeBlockAddress = \_mem _s _b -> SBEConcrete undefined
  , codeLookupDefine = \_mem _t -> SBEConcrete undefined
  , stackAlloca = \_mem _eltTp _n _a -> SBEConcrete undefined
  , stackPushFrame = \_mem -> SBEConcrete undefined
  , stackPopFrame = \_mem -> SBEConcrete undefined
  , writeAiger = \_f _t ->
                 error "Aiger creation not supported in concrete backend"
  }

liftSBEConcrete :: SBEConcrete a -> IO a
liftSBEConcrete = return . runConcrete<|MERGE_RESOLUTION|>--- conflicted
+++ resolved
@@ -57,7 +57,6 @@
                               _ -> error $
                                    "SBEConcrete: unsupported arithmetic op: " ++
                                    show op
-<<<<<<< HEAD
   , applyBAnd = \x y -> case (x, y) of
                           (0,_) -> SBEConcrete 0
                           (_,0) -> SBEConcrete 0
@@ -71,8 +70,6 @@
                             else SBEConcrete $ Nothing
   , memInitMemory = SBEConcrete undefined
   , memAlloca = \_mem _eltType _len _a -> SBEConcrete undefined
-=======
->>>>>>> a1443b4e
   , memLoad = \_mem _ptr -> SBEConcrete undefined
   , memStore = \_mem _val _ptr -> SBEConcrete undefined
   , memMerge = \_t _mem _mem' -> SBEConcrete undefined
