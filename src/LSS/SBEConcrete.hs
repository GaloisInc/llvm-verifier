--- conflicted
+++ resolved
@@ -58,14 +58,6 @@
                                    show op
   , memLoad = \_mem _ptr -> SBEConcrete undefined
   , memStore = \_mem _val _ptr -> SBEConcrete undefined
-<<<<<<< HEAD
-  , memAddDefine = \_mem _sym _id -> SBEConcrete (undefined, undefined)
-  , memLookupDefine = \_mem _t -> SBEConcrete undefined
-  , memBlockAddress = \_mem _s _b -> SBEConcrete undefined
-  , memSelect = \_t _mem _mem' -> SBEConcrete undefined
-  , writeAiger = \_f _t ->
-                 error "Aiger creation not supported in concrete backend"
-=======
   , memMerge = \_t _mem _mem' -> SBEConcrete undefined
   , codeAddDefine = \_mem _sym _id -> SBEConcrete (undefined, undefined)
   , codeBlockAddress = \_mem _s _b -> SBEConcrete undefined
@@ -73,7 +65,8 @@
   , stackAlloca = \_mem _eltTp _n _a -> SBEConcrete undefined
   , stackPushFrame = \_mem -> SBEConcrete undefined
   , stackPopFrame = \_mem -> SBEConcrete undefined
->>>>>>> 90b94dcb
+  , writeAiger = \_f _t ->
+                 error "Aiger creation not supported in concrete backend"
   }
 
 liftSBEConcrete :: SBEConcrete a -> IO a
