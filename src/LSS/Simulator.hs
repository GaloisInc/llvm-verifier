--- conflicted
+++ resolved
@@ -1045,21 +1045,10 @@
   Typed t x <- getTypedTerm tv
   CE.assert (t == t1) $ return ()
   Typed t2 <$> withSBE (\sbe -> applyConv sbe op x t2)
-<<<<<<< HEAD
-eval (Conv op@L.PtrToInt tv@(Typed t1 _) t2) = do
-  Typed t x <- getTypedTerm tv
-  CE.assert (t == t1) $ return ()
-  Typed t2 <$> withSBE (\sbe -> applyConv sbe op x t2)
-eval (Conv op@L.IntToPtr tv@(Typed t1 _) t2) = do
-  Typed t x <- getTypedTerm tv
-  CE.assert (t == t1) $ return ()
-  Typed t2 <$> withSBE (\sbe -> applyConv sbe op x t2)
-=======
 eval (Conv L.PtrToInt tv t2@(L.PrimType L.Integer{})) =
   evalPtrToInt tv t2
 eval (Conv L.IntToPtr tv@(Typed (L.PrimType L.Integer{}) _) t2) =
   evalIntToPtr tv t2
->>>>>>> 5cf11e1a
 eval (Conv L.BitCast tv ty) = Typed ty . typedValue <$> getTypedTerm tv
 eval e@Conv{} = unimpl $ "Conv expr type: " ++ show (ppSymExpr e)
 eval (Alloca ty msztv malign ) = do
