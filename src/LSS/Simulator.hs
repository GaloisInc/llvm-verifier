{- |
Module           : $Header$
Description      : The symbolic simulator for LLVM-Symbolic programs
Stability        : provisional
Point-of-contact : jstanley
-}

{-# LANGUAGE RankNTypes                 #-}
{-# LANGUAGE FlexibleContexts           #-}
{-# LANGUAGE FlexibleInstances          #-}
{-# LANGUAGE MultiParamTypeClasses      #-}
{-# LANGUAGE TypeFamilies               #-}
{-# LANGUAGE ViewPatterns               #-}
{-# LANGUAGE UndecidableInstances       #-}

module LSS.Simulator
  ( module LSS.Execution.Codebase
  , callDefine
  , withSBE -- Exported so we can construct argument values.
  , runSimulator
  )
where

import           Control.Applicative
import           Control.Monad.State       hiding (State)
import           Data.Int
import           Data.LLVM.Symbolic.AST
import           LSS.Execution.Codebase
import           LSS.Execution.Common
import           LSS.Execution.MergeFrame
import           LSS.Execution.Utils
import           LSS.SBEInterface
import           Text.PrettyPrint.HughesPJ
import           Text.PrettyPrint.Pretty

import qualified Data.Map                  as M
import qualified Text.LLVM                 as L

liftSBE :: Monad m => sbe a -> Simulator sbe m a
liftSBE sa = gets liftSymBE >>= \f -> f sa

withSBE :: (Functor m, Monad m) => (SBE sbe -> sbe a) -> Simulator sbe m a
withSBE f = gets symBE >>= \sbe -> liftSBE (f sbe)

runSimulator :: (Functor m, MonadIO m)
  => Codebase              -- ^ Post-transform LLVM code
  -> SBE sbe               -- ^ A symbolic backend
  -> LiftSBE sbe m         -- ^ Lift from symbolic backend to base monad
  -> Simulator sbe m a     -- ^ Simulator action to perform
  -> m a
runSimulator cb sbe lifter m =
  evalStateT (runSM (setup >> m)) (newSimState cb sbe lifter)
  where
    setup = do
      -- Push the merge frame corresponding to program exit
      modifyCS =<< pushMF . emptyExitFrame <$> emptyPath

newSimState :: Codebase -> SBE sbe -> LiftSBE sbe m -> State sbe m
newSimState cb sbe liftSBE' = State cb sbe liftSBE' emptyCtrlStk

callDefine ::(MonadIO m, Functor m, Show (SBETerm sbe))
  => L.Symbol                            -- ^ Callee symbol
  -> L.Type                              -- ^ Callee return type
  -> [Typed (AtomicValue (SBETerm sbe))] -- ^ Callee arguments
  -> Simulator sbe m ()
callDefine callee retTy args = do
  def  <- lookupDefine callee <$> gets codebase
  path <- pushCallFrame (CallFrame callee (bindArgs (sdArgs def) args))
          <$> setCurrentBlock' initSymBlockID
          <$> emptyPath
  modifyCS $ pushPendingPath path . pushMF emptyReturnFrame

  dbugM $ show $ ppSymDefine def
  dumpCtrlStk

  run
  where
    err doc = error $ "callDefine/bindArgs: " ++ render doc

    bindArgs formals actuals
      | length formals /= length actuals =
          err $ text "incorrect number of actual parameters"
      | otherwise =
          foldr bindArg M.empty (formals `zip` actuals)

    bindArg (Typed ft reg, Typed at val) mp
      | ft == at =
          case val of
            v@(IValue w _) -> case ft of
              L.PrimType (L.Integer w')
                | w == w'   -> M.insert reg v mp
                | otherwise -> err $ text "int width mismatch"
              ty -> err $ text "unsupported type:" <+> L.ppType ty
      | otherwise = err
          $ text "formal/actual type mismatch:"
            <+> L.ppType ft <+> text "vs." <+> L.ppType at

-----------------------------------------------------------------------------------------
-- The Semantics instance & related functions

run :: (Functor m, MonadIO m, Show (SBETerm sbe)) => Simulator sbe m ()
run = do
  mpath <- getPath
  case mpath of
    Nothing -> dbugM $ "run terminating: no path to execute (ok)"
    Just p  -> runPath p
  where
    runPath (pathCB -> Nothing)    = error "runPath: no current block"
    runPath p@(pathCB -> Just pcb) = withCallFrame p $ \frm -> do
      def <- lookupDefine (frmFuncSym frm) <$> gets codebase
      let blk = lookupSymBlock def pcb
      mapM_ dbugStep (sbStmts blk)
      run
    runPath _ = error "unreachable"

--------------------------------------------------------------------------------
-- LLVM-Sym operations

-- | @popCallFrame@ removes the top entry of the call frame stack in the current
-- path; assumes that the call frame stack is nonempty and that there is a
-- current path defined.
popCallFrame :: (Functor m, Monad m) => Simulator sbe m (CallFrame (SBETerm sbe))
popCallFrame = do
  mp <- getPath
  case mp of
    Nothing -> error "popCallFrame: no current path"
    Just p  -> do
      let (frm, p') = popCallFrame' p
      modifyPath $ const p'
      return frm

-- | @popMergeFrame@ removes the top entry of the merge frame stack; assumes
-- that the control stack is nonempty.
popMergeFrame :: Monad m => Simulator sbe m (MergeFrame (SBETerm sbe))
popMergeFrame = do
  s <- get
  let (mf, cs) = popMF (ctrlStk s)
  modifyCS $ const cs
  return mf

assign :: (Functor m, Monad m)
  => Reg -> AtomicValue (SBETerm sbe) -> Simulator sbe m ()
assign reg v = modifyCallFrame $ \frm ->
  frm{ frmRegs = M.insert reg v (frmRegs frm) }

setCurrentBlock :: (Functor m, Monad m) => SymBlockID -> Simulator sbe m ()
setCurrentBlock bid = modifyPath (setCurrentBlock' bid)

mergeReturn :: (MonadIO m, Show (SBETerm sbe))
  => CallFrame (SBETerm sbe)
  -> MergeFrame (SBETerm sbe)
  -> Maybe (L.Typed SymValue)
  -> Simulator sbe m ()
mergeReturn frm mf (Just (L.Typed t rslt)) = do
  dbugM $ "MergeReturnAndClear: \npopped frame is:\n" ++ show (pp frm)
  dbugM $ "return value is: " ++ show (L.ppValue rslt)
  dumpCtrlStk
  dbugM $ "popped mf is: " ++ show (pp mf)
  error "mergeReturn early term"

-- | Looks up the given identifier in the register map of the current frame.
-- Assumes the identifier is present in the map and that the current path and
-- current frame exist.  Raises runtime errors otherwise.
lkupIdent :: (Functor m, Monad m)
  => L.Ident -> Simulator sbe m (AtomicValue (SBETerm sbe))
lkupIdent i = flip (M.!) i . frmRegs <$> getCallFrame

getTerm :: (Functor m, Monad m)
  => Maybe Int32 -> L.Value -> Simulator sbe m (AtomicValue (SBETerm sbe))
<<<<<<< HEAD
getTerm (Just w) (L.ValInteger x) = IValue w <$> withSBE (\sbe -> termInteger sbe x)
=======
getTerm (Just w) (L.ValInteger x) = IValue w <$> withSBE (\sbe -> termInt sbe 32 x)
>>>>>>> ab8e6871
getTerm _       (L.ValIdent i)   = lkupIdent i
getTerm _ v = error $ "getTerm: unsupported value: " ++ show (L.ppValue v)

--------------------------------------------------------------------------------
-- Instruction stepper

-- | Execute a single LLVM-Sym AST instruction
step :: (MonadIO m, Functor m, Monad m, Show (SBETerm sbe))
  => SymStmt -> Simulator sbe m ()

step ClearCurrentExecution =
  error "ClearCurrentExecution nyi"

step (PushCallFrame _fn _args _mres) =
  error "PushCallFrame nyi"

step (PushInvokeFrame _fn _args _mres _e) =
  error "PushInvokeFrame nyi"

step (PushPostDominatorFrame _pdid) =
  error "PushPostDominatorFrame nyi"

step (MergePostDominator _pdid _cond) =
  error "MergePostDominator nyi"

step MergeReturnVoidAndClear =
  error "MergeReturnVoidAndClear nyi"

step (MergeReturnAndClear rslt) = do
  frm <- popCallFrame
  mf  <- popMergeFrame
  mergeReturn frm mf (Just rslt)
  -- TODO: clearCurrentExecution
  error "MergeReturnAndClear nyi"

step (PushPendingExecution _cond) =
  error "PushPendingExecution nyi"

step (SetCurrentBlock bid) = setCurrentBlock bid

step (AddPathConstraint _cond) =
  error "AddPathConstraint nyi"

step (Assign reg expr) = assign reg =<< eval expr

step (Store _addr _val) =
  error "Store nyi"

step (IfThenElse _c _thenStms _elseStms)
  = error "IfThenElse nyi"

step Unreachable
  = error "step: Encountered 'unreachable' instruction"

step Unwind
  = error "Unwind nyi"

--------------------------------------------------------------------------------
-- Symbolic expression evaluation

-- | @eval expr@ evaluates @expr@ via the symbolic backend
eval :: (Functor m, MonadIO m, Show (SBETerm sbe))
  => SymExpr -> Simulator sbe m (AtomicValue (SBETerm sbe))
eval (Arith op (L.Typed (L.PrimType (L.Integer w)) v1) v2) = do
  IValue _ x <- getTerm (Just w) v1
  IValue _ y <- getTerm (Just w) v2
<<<<<<< HEAD
  IValue w <$> case op of
                 L.Add -> withSBE $ \sbe -> applyAdd sbe x y
                 _     -> error "Unsupported integer arith op"
=======
  IValue w <$> (withSBE $ \sbe -> applyArith sbe op x y)
>>>>>>> ab8e6871

eval s@Arith{} = error $ "Unsupported arith expr: " ++ show (ppSymExpr s)

eval (Bit _op _tv1 _v2       ) = error "eval Bit nyi"
eval (Conv _op _tv1 _t       ) = error "eval Conv nyi"
eval (Alloca _t _mtv _malign ) = error "eval Alloca nyi"
eval (Load _tv               ) = error "eval Load nyi"
eval (ICmp _op _tv1 _v2      ) = error "eval ICmp nyi"
eval (FCmp _op _tv1 _v2      ) = error "eval FCmp nyi"
eval (Val _tv                ) = error "eval Val nyi"
eval (GEP _tv _idxs          ) = error "eval GEP nyi"
eval (Select _tc _tv1 _v2    ) = error "eval Select nyi"
eval (ExtractValue _tv _i    ) = error "eval ExtractValue nyi"
eval (InsertValue _tv _ta _i ) = error "eval InsertValue nyi"

--------------------------------------------------------------------------------
-- Misc utility functions

emptyPath :: (Functor m, Monad m) => Simulator sbe m (Path (SBETerm sbe))
emptyPath = Path [] Nothing Nothing Nothing <$> withSBE (flip termBool False)

setCurrentBlock' :: SymBlockID -> Path term -> Path term
setCurrentBlock' blk p = p{ pathCB = Just blk }

-- | @pushCallFrame f p@ pushes frame f onto path p's frame stack
pushCallFrame :: CallFrame term -> Path term -> Path term
pushCallFrame f p@Path{ pathCallFrames = frms } = p{ pathCallFrames = f : frms}

-- | @popCallFrame' p@ pops the top frame of path p's frame stack; runtime error if
-- the frame stack is empty
popCallFrame' :: Path term -> (CallFrame term, Path term)
popCallFrame' Path{ pathCallFrames = [] }       = error "popCallFrame': empty frame stack"
popCallFrame' p@Path{ pathCallFrames = (f:fs) } = (f, p{ pathCallFrames = fs })

-- | Manipulate the control stack
modifyCS :: Monad m
  => (CtrlStk (SBETerm sbe) -> CtrlStk (SBETerm sbe)) -> Simulator sbe m ()
modifyCS f = modify $ \s -> s{ ctrlStk = f (ctrlStk s) }

-- | Obtain the first pending path in the topmost merge frame; @Nothing@ means
-- that the control stack is empty or the top entry of the control stack has no
-- pending paths recorded.
getPath :: (Functor m, Monad m)
  => Simulator sbe m (Maybe (Path (SBETerm sbe)))
getPath = topPendingPath <$> gets ctrlStk

-- | Obtain the active frame in the current path; runtime error if the control
-- stack is empty or if there is no current path.
getCallFrame :: (Functor m, Monad m) => Simulator sbe m (CallFrame (SBETerm sbe))
getCallFrame = do
  mpath <- getPath
  case mpath of
    Nothing                          -> error "getCallFrame: no current path"
    Just (pathCallFrames -> [])      -> error "getCallFrame: call frame stack is empty"
    Just (pathCallFrames -> (frm:_)) -> return frm
    _                                -> error "unreachable"

-- | Manipulate the current path (i.e., the first pending path in topmost
-- control stack entry)
modifyPath :: (Functor m , Monad m)
  => (Path (SBETerm sbe) -> Path (SBETerm sbe)) -> Simulator sbe m ()
modifyPath f = modifyCS $ \cs ->
  let (p, cs') = popPendingPath cs in pushPendingPath (f p) cs'

withCallFrame :: Path term -> (CallFrame term -> a) -> a
withCallFrame (pathCallFrames -> pfs) f
  | null pfs  = error "withCallFrame: empty frame list"
  | otherwise = f (head pfs)

-- | Manipulate the current frame (i.e., the top frame stack entry of the
-- current path)
modifyCallFrame :: (Functor m, Monad m)
  => (CallFrame (SBETerm sbe) -> CallFrame (SBETerm sbe)) -> Simulator sbe m ()
modifyCallFrame f = modifyPath $ \p ->
  let (frm, p') = popCallFrame' p in pushCallFrame (f frm) p'

dbugStep :: (MonadIO m, Show (SBETerm sbe), Functor m)
  => SymStmt -> Simulator sbe m ()
dbugStep stmt = do
  dbugM ("Executing: " ++ show (ppSymStmt stmt))
  step stmt
  dumpCtrlStk<|MERGE_RESOLUTION|>--- conflicted
+++ resolved
@@ -167,11 +167,7 @@
 
 getTerm :: (Functor m, Monad m)
   => Maybe Int32 -> L.Value -> Simulator sbe m (AtomicValue (SBETerm sbe))
-<<<<<<< HEAD
-getTerm (Just w) (L.ValInteger x) = IValue w <$> withSBE (\sbe -> termInteger sbe x)
-=======
 getTerm (Just w) (L.ValInteger x) = IValue w <$> withSBE (\sbe -> termInt sbe 32 x)
->>>>>>> ab8e6871
 getTerm _       (L.ValIdent i)   = lkupIdent i
 getTerm _ v = error $ "getTerm: unsupported value: " ++ show (L.ppValue v)
 
@@ -238,13 +234,7 @@
 eval (Arith op (L.Typed (L.PrimType (L.Integer w)) v1) v2) = do
   IValue _ x <- getTerm (Just w) v1
   IValue _ y <- getTerm (Just w) v2
-<<<<<<< HEAD
-  IValue w <$> case op of
-                 L.Add -> withSBE $ \sbe -> applyAdd sbe x y
-                 _     -> error "Unsupported integer arith op"
-=======
   IValue w <$> (withSBE $ \sbe -> applyArith sbe op x y)
->>>>>>> ab8e6871
 
 eval s@Arith{} = error $ "Unsupported arith expr: " ++ show (ppSymExpr s)
 
