{- |
Module           : $Header$
Description      : The interface to a symbolic backend
Stability        : provisional
Point-of-contact : jstanley
-}

{-# LANGUAGE TypeFamilies #-}

module LSS.SBEInterface where

import qualified Text.LLVM.AST as LLVM

-- | SBETerm is a function over types that yields the term type associated with
-- a particular SBE interface implementation
type family SBETerm (sbe :: * -> *)

-- | SBEMemory yields the type used to represent the memory in a particular SBE
-- interface implementation.
type family SBEMemory (sbe :: * -> *)

-- | Represents a partial result of trying to obtain a concrete value from
-- a symbolic term.
data PartialResult r
  = Result r -- ^ The result of the operation.
  | Indeterminate -- ^ The value of the operation could not be determined.
  | Invalid -- ^ The operation failed.

data SBE m = SBE
  { -- Constant terms
    termInt  :: Int -> Integer -> m (SBETerm m)
  --, termWord :: Int -> Integer -> m (SBETerm m)
  , termBool :: Bool   -> m (SBETerm m)
    -- Common operators
  , applyEq     :: SBETerm m -> SBETerm m -> m (SBETerm m)
  , applyIte    :: SBETerm m -> SBETerm m -> SBETerm m -> m (SBETerm m)
  --, applyBNot   :: SBETerm m -> m (SBETerm m)
  --, applyBAnd   :: SBETerm m -> SBETerm m -> m (SBETerm m)
  --, applyBOr    :: SBETerm m -> SBETerm m -> m (SBETerm m)
  --, applyBXor   :: SBETerm m -> SBETerm m -> m (SBETerm m)
  , applyINot   :: SBETerm m -> m (SBETerm m)
  , applyIAnd   :: SBETerm m -> SBETerm m -> m (SBETerm m)
  , applyIOr    :: SBETerm m -> SBETerm m -> m (SBETerm m)
  , applyIXor   :: SBETerm m -> SBETerm m -> m (SBETerm m)
  , applyShl    :: SBETerm m -> SBETerm m -> m (SBETerm m)
  , applyShr    :: SBETerm m -> SBETerm m -> m (SBETerm m)
  , applyAdd    :: SBETerm m -> SBETerm m -> m (SBETerm m)
  , applyMul    :: SBETerm m -> SBETerm m -> m (SBETerm m)
  , applySub    :: SBETerm m -> SBETerm m -> m (SBETerm m)
    -- | @memInitMemory@ returns an initial heap with no values defined.
  , memInitMemory :: m (SBEMemory m)
    -- | @memAlloca h tp i align@ allocates memory on the stack for the given
    -- @i@ elements with the type @tp@ with an address aligned at a @2^align@
    -- byte boundary.
    -- TODO: Add support for malloc, new, etc.
  , memAlloca :: SBEMemory m 
              -> LLVM.Type 
              -> LLVM.Typed (SBETerm m)
              -> Int
              -> m (SBETerm m, SBEMemory m)
    -- | @memLoad h ptr@ returns the value in the given location in memory.
  , memLoad :: SBEMemory m
            -> LLVM.Typed (SBETerm m)
            -> m (SBETerm m)
    -- | @memStore h v ptr@ stores the value @v@ in the location @ptr@ in the
    -- heap @h@ and returns the modified heap.
  , memStore :: SBEMemory m
             -> LLVM.Typed (SBETerm m)
             -> SBETerm m
             -> m (SBEMemory m)
    -- | @memAddDefine mem d blocks@ adds a definition of @d@ with block
    -- identifiers @blocks@ to the memory @mem@ and returns a pointer to
    -- the definition, and updated memory.
    -- It is undefined to call this function with a symbol that has already
    -- been defined in the memory.
  , memAddDefine :: SBEMemory m
                 -> LLVM.Symbol
                 -> [LLVM.Ident]
                 -> m (SBETerm m, SBEMemory m)
    -- | @memLookupDefine ptr@ returns the symbol at the given address.
    -- Lookup may fail if the pointer does not point to a symbol, or if
    -- the pointer is a symbolic vlaue without a clear meaning. 
    -- TODO: Consider moving this function to the symbolic simulator.
  , memLookupDefine :: SBEMemory m -> SBETerm m -> m (PartialResult LLVM.Symbol)
    -- | @memBlockAddress mem d l@ returns the address of basic block with
    -- label @l@ in definition @d@.
  , memBlockAddress :: SBEMemory m -> LLVM.Symbol -> LLVM.Ident -> m (SBETerm m)
<<<<<<< HEAD
  }
=======
    -- | @memSelect c t f@ returns a memory that corresponds to @t@ if @c@ is
    -- true and @f@ otherwise.  This function is useful in merging.
  , memSelect :: SBETerm m -> SBEMemory m -> SBEMemory m -> m (SBEMemory m)
  }

--------------------------------------------------------------------------------
-- SBE implementations

newtype SBEStub a = SBEStub { runStub :: a }
type instance SBETerm SBEStub = Int

data SBEStubMemoryOne = UndefinedMemoryOne
type instance SBEMemory SBEStub = SBEStubMemoryOne

sbeStub :: SBE SBEStub
sbeStub = SBE
  { falseTerm   = SBEStub 0
  , termInteger = SBEStub . fromIntegral
  , applyAdd    = \x y -> SBEStub (x + y)
  , memInitMemory = SBEStub undefined
  , memAlloca = \_mem _eltType _len _a -> SBEStub undefined
  , memLoad = \_mem _ptr -> SBEStub undefined
  , memStore = \_mem _val _ptr -> SBEStub undefined
  , memAddDefine = \_mem _sym _id -> SBEStub (undefined, undefined)
  , memLookupDefine = \_mem _t -> SBEStub undefined
  , memBlockAddress = \_mem _s _b -> SBEStub undefined
  , memSelect = \_c _t _f -> SBEStub undefined
  }

liftStubToIO :: SBEStub a -> IO a
liftStubToIO = return . runStub

newtype SBEStubTwo a = SBEStubTwo { runStubTwo :: a }
type instance SBETerm SBEStubTwo = Integer

data SBEStubMemoryTwo = UndefinedMemoryTwo

type instance SBEMemory SBEStubTwo = SBEStubMemoryTwo

sbeStubTwo :: SBE SBEStubTwo
sbeStubTwo = SBE
  { falseTerm   = SBEStubTwo 0
  , termInteger = SBEStubTwo . fromIntegral
  , applyAdd    = \x y -> SBEStubTwo (x + y)
  , memInitMemory = SBEStubTwo undefined
  , memAlloca = \_mem _eltType _len _a -> SBEStubTwo undefined
  , memLoad = \_mem _ptr -> SBEStubTwo undefined
  , memStore = \_mem _val _ptr -> SBEStubTwo undefined
  , memAddDefine = \_mem _sym _id -> SBEStubTwo (undefined, undefined)
  , memLookupDefine = \_mem _t -> SBEStubTwo undefined
  , memBlockAddress = \_mem _s _b -> SBEStubTwo undefined
  , memSelect = \_c _t _f -> SBEStubTwo undefined
  }

liftStubTwoToIO :: SBEStubTwo a -> IO a
liftStubTwoToIO = return . runStubTwo
>>>>>>> be53028e
<|MERGE_RESOLUTION|>--- conflicted
+++ resolved
@@ -85,63 +85,7 @@
     -- | @memBlockAddress mem d l@ returns the address of basic block with
     -- label @l@ in definition @d@.
   , memBlockAddress :: SBEMemory m -> LLVM.Symbol -> LLVM.Ident -> m (SBETerm m)
-<<<<<<< HEAD
-  }
-=======
     -- | @memSelect c t f@ returns a memory that corresponds to @t@ if @c@ is
     -- true and @f@ otherwise.  This function is useful in merging.
   , memSelect :: SBETerm m -> SBEMemory m -> SBEMemory m -> m (SBEMemory m)
   }
-
---------------------------------------------------------------------------------
--- SBE implementations
-
-newtype SBEStub a = SBEStub { runStub :: a }
-type instance SBETerm SBEStub = Int
-
-data SBEStubMemoryOne = UndefinedMemoryOne
-type instance SBEMemory SBEStub = SBEStubMemoryOne
-
-sbeStub :: SBE SBEStub
-sbeStub = SBE
-  { falseTerm   = SBEStub 0
-  , termInteger = SBEStub . fromIntegral
-  , applyAdd    = \x y -> SBEStub (x + y)
-  , memInitMemory = SBEStub undefined
-  , memAlloca = \_mem _eltType _len _a -> SBEStub undefined
-  , memLoad = \_mem _ptr -> SBEStub undefined
-  , memStore = \_mem _val _ptr -> SBEStub undefined
-  , memAddDefine = \_mem _sym _id -> SBEStub (undefined, undefined)
-  , memLookupDefine = \_mem _t -> SBEStub undefined
-  , memBlockAddress = \_mem _s _b -> SBEStub undefined
-  , memSelect = \_c _t _f -> SBEStub undefined
-  }
-
-liftStubToIO :: SBEStub a -> IO a
-liftStubToIO = return . runStub
-
-newtype SBEStubTwo a = SBEStubTwo { runStubTwo :: a }
-type instance SBETerm SBEStubTwo = Integer
-
-data SBEStubMemoryTwo = UndefinedMemoryTwo
-
-type instance SBEMemory SBEStubTwo = SBEStubMemoryTwo
-
-sbeStubTwo :: SBE SBEStubTwo
-sbeStubTwo = SBE
-  { falseTerm   = SBEStubTwo 0
-  , termInteger = SBEStubTwo . fromIntegral
-  , applyAdd    = \x y -> SBEStubTwo (x + y)
-  , memInitMemory = SBEStubTwo undefined
-  , memAlloca = \_mem _eltType _len _a -> SBEStubTwo undefined
-  , memLoad = \_mem _ptr -> SBEStubTwo undefined
-  , memStore = \_mem _val _ptr -> SBEStubTwo undefined
-  , memAddDefine = \_mem _sym _id -> SBEStubTwo (undefined, undefined)
-  , memLookupDefine = \_mem _t -> SBEStubTwo undefined
-  , memBlockAddress = \_mem _s _b -> SBEStubTwo undefined
-  , memSelect = \_c _t _f -> SBEStubTwo undefined
-  }
-
-liftStubTwoToIO :: SBEStubTwo a -> IO a
-liftStubTwoToIO = return . runStubTwo
->>>>>>> be53028e
