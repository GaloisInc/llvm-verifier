{- |
Module           : $Header$
Description      : The interface to a symbolic backend
Stability        : provisional
Point-of-contact : jstanley
-}

{-# LANGUAGE TypeFamilies #-}

module LSS.SBEInterface where

import qualified Text.LLVM.AST as LLVM

<<<<<<< HEAD
-- | SBETerm yields the type used to represent terms in particular SBE interface
-- implementation.
=======
-- | SBETerm is a function over types that yields the term type associated with
-- a particular SBE interface implementation
>>>>>>> 33737763
type family SBETerm (sbe :: * -> *)

-- | SBEMemory yields the type used to represent the memory in a particular SBE
-- interface implementation.
type family SBEMemory (sbe :: * -> *)
<<<<<<< HEAD

-- | Represents a partial result of trying to obtain a concrete value from
-- a symbolic term.
data PartialResult r
  = Result r -- ^ The result of the operation.
  | Indeterminate -- ^ The value of the operation could not be determined.
  | Invalid -- ^ The operation failed.

data SBE m = SBE
  { falseTerm   :: m (SBETerm m)
  , termInteger :: Integer -> m (SBETerm m)
  , applyAdd    :: SBETerm m -> SBETerm m -> m (SBETerm m)
    -- | @memInitMemory@ returns an initial heap with no values defined.
  , memInitMemory :: m (SBEMemory m)
    -- | @memAlloca h tp i align@ allocates memory on the stack for the given
    -- @i@ elements with the type @tp@ with an address aligned at a @2^align@
    -- byte boundary.
    -- TODO: Add support for malloc, new, etc.
  , memAlloca :: SBEMemory m
              -> LLVM.Type
              -> LLVM.Typed (SBETerm m)
              -> Int
              -> m (SBETerm m, SBEMemory m)
    -- | @memLoad h ptr@ returns the value in the given location in memory.
  , memLoad :: SBEMemory m
            -> LLVM.Typed (SBETerm m)
            -> m (SBETerm m)
    -- | @memStore h v ptr@ stores the value @v@ in the location @ptr@ in the
    -- heap @h@ and returns the modified heap.
  , memStore :: SBEMemory m
             -> LLVM.Typed (SBETerm m)
             -> SBETerm m
             -> m (SBEMemory m)
    -- | @memAddDefine mem d blocks@ adds a definition of @d@ with block
    -- identifiers @blocks@ to the memory @mem@ and returns a pointer to
    -- the definition, and updated memory.
    -- It is undefined to call this function with a symbol that has already
    -- been defined in the memory.
  , memAddDefine :: SBEMemory m
                 -> LLVM.Symbol
                 -> [LLVM.Ident]
                 -> m (SBETerm m, SBEMemory m)
    -- | @memLookupDefine ptr@ returns the symbol at the given address.
    -- Lookup may fail if the pointer does not point to a symbol, or if
    -- the pointer is a symbolic vlaue without a clear meaning.
    -- TODO: Consider moving this function to the symbolic simulator.
  , memLookupDefine :: SBEMemory m -> SBETerm m -> m (PartialResult LLVM.Symbol)
    -- | @memBlockAddress mem d l@ returns the address of basic block with
    -- label @l@ in definition @d@.
  , memBlockAddress :: SBEMemory m -> LLVM.Symbol -> LLVM.Ident -> m (SBETerm m)
  }

--------------------------------------------------------------------------------
-- SBE implementations

newtype SBEStub a = SBEStub { runStub :: a }
type instance SBETerm SBEStub = Int

data SBEStubMemoryOne = UndefinedMemoryOne
type instance SBEMemory SBEStub = SBEStubMemoryOne

sbeStub :: SBE SBEStub
sbeStub = SBE
  { falseTerm   = SBEStub 0
  , termInteger = SBEStub . fromIntegral
  , applyAdd    = \x y -> SBEStub (x + y)
  , memInitMemory = SBEStub undefined
  , memAlloca = \_mem _eltType _len _a -> SBEStub undefined
  , memLoad = \_mem _ptr -> SBEStub undefined
  , memStore = \_mem _val _ptr -> SBEStub undefined
  , memAddDefine = \_mem _sym _id -> SBEStub (undefined, undefined)
  , memLookupDefine = \_mem _t -> SBEStub undefined
  , memBlockAddress = \_mem _s _b -> SBEStub undefined
  }

liftStubToIO :: SBEStub a -> IO a
liftStubToIO = return . runStub

newtype SBEStubTwo a = SBEStubTwo { runStubTwo :: a }
type instance SBETerm SBEStubTwo = Integer

data SBEStubMemoryTwo = UndefinedMemoryTwo

type instance SBEMemory SBEStubTwo = SBEStubMemoryTwo

sbeStubTwo :: SBE SBEStubTwo
sbeStubTwo = SBE
  { falseTerm   = SBEStubTwo 0
  , termInteger = SBEStubTwo . fromIntegral
  , applyAdd    = \x y -> SBEStubTwo (x + y)
  , memInitMemory = SBEStubTwo undefined
  , memAlloca = \_mem _eltType _len _a -> SBEStubTwo undefined
  , memLoad = \_mem _ptr -> SBEStubTwo undefined
  , memStore = \_mem _val _ptr -> SBEStubTwo undefined
  , memAddDefine = \_mem _sym _id -> SBEStubTwo (undefined, undefined)
  , memLookupDefine = \_mem _t -> SBEStubTwo undefined
  , memBlockAddress = \_mem _s _b -> SBEStubTwo undefined
=======

-- | Represents a partial result of trying to obtain a concrete value from
-- a symbolic term.
data PartialResult r
  = Result r -- ^ The result of the operation.
  | Indeterminate -- ^ The value of the operation could not be determined.
  | Invalid -- ^ The operation failed.

data SBE m = SBE
  { -- Constant terms
    termInt  :: Int -> Integer -> m (SBETerm m)
  --, termWord :: Int -> Integer -> m (SBETerm m)
  , termBool :: Bool   -> m (SBETerm m)
    -- Common operators
  , applyEq     :: SBETerm m -> SBETerm m -> m (SBETerm m)
  , applyIte    :: SBETerm m -> SBETerm m -> SBETerm m -> m (SBETerm m)
  --, applyBNot   :: SBETerm m -> m (SBETerm m)
  --, applyBAnd   :: SBETerm m -> SBETerm m -> m (SBETerm m)
  --, applyBOr    :: SBETerm m -> SBETerm m -> m (SBETerm m)
  --, applyBXor   :: SBETerm m -> SBETerm m -> m (SBETerm m)
  , applyINot   :: SBETerm m -> m (SBETerm m)
  , applyIAnd   :: SBETerm m -> SBETerm m -> m (SBETerm m)
  , applyIOr    :: SBETerm m -> SBETerm m -> m (SBETerm m)
  , applyIXor   :: SBETerm m -> SBETerm m -> m (SBETerm m)
  , applyShl    :: SBETerm m -> SBETerm m -> m (SBETerm m)
  , applyShr    :: SBETerm m -> SBETerm m -> m (SBETerm m)
    -- | @applyArith op a b@ performs LLVM arithmetic operation @op@
  , applyArith  :: LLVM.ArithOp -> SBETerm m -> SBETerm m -> m (SBETerm m)
    -- | @memInitMemory@ returns an initial heap with no values defined.
  , memInitMemory :: m (SBEMemory m)
    -- | @memAlloca h tp i align@ allocates memory on the stack for the given
    -- @i@ elements with the type @tp@ with an address aligned at a @2^align@
    -- byte boundary.
    -- TODO: Add support for malloc, new, etc.
  , memAlloca :: SBEMemory m 
              -> LLVM.Type 
              -> LLVM.Typed (SBETerm m)
              -> Int
              -> m (SBETerm m, SBEMemory m)
    -- | @memLoad h ptr@ returns the value in the given location in memory.
  , memLoad :: SBEMemory m
            -> LLVM.Typed (SBETerm m)
            -> m (SBETerm m)
    -- | @memStore h v ptr@ stores the value @v@ in the location @ptr@ in the
    -- heap @h@ and returns the modified heap.
  , memStore :: SBEMemory m
             -> LLVM.Typed (SBETerm m)
             -> SBETerm m
             -> m (SBEMemory m)
    -- | @memAddDefine mem d blocks@ adds a definition of @d@ with block
    -- identifiers @blocks@ to the memory @mem@ and returns a pointer to
    -- the definition, and updated memory.
    -- It is undefined to call this function with a symbol that has already
    -- been defined in the memory.
  , memAddDefine :: SBEMemory m
                 -> LLVM.Symbol
                 -> [LLVM.Ident]
                 -> m (SBETerm m, SBEMemory m)
    -- | @memLookupDefine ptr@ returns the symbol at the given address.
    -- Lookup may fail if the pointer does not point to a symbol, or if
    -- the pointer is a symbolic vlaue without a clear meaning. 
    -- TODO: Consider moving this function to the symbolic simulator.
  , memLookupDefine :: SBEMemory m -> SBETerm m -> m (PartialResult LLVM.Symbol)
    -- | @memBlockAddress mem d l@ returns the address of basic block with
    -- label @l@ in definition @d@.
  , memBlockAddress :: SBEMemory m -> LLVM.Symbol -> LLVM.Ident -> m (SBETerm m)
    -- | @memSelect c t f@ returns a memory that corresponds to @t@ if @c@ is
    -- true and @f@ otherwise.  This function is useful in merging.
  , memSelect :: SBETerm m -> SBEMemory m -> SBEMemory m -> m (SBEMemory m)
>>>>>>> 33737763
  }
<|MERGE_RESOLUTION|>--- conflicted
+++ resolved
@@ -11,19 +11,13 @@
 
 import qualified Text.LLVM.AST as LLVM
 
-<<<<<<< HEAD
 -- | SBETerm yields the type used to represent terms in particular SBE interface
 -- implementation.
-=======
--- | SBETerm is a function over types that yields the term type associated with
--- a particular SBE interface implementation
->>>>>>> 33737763
 type family SBETerm (sbe :: * -> *)
 
 -- | SBEMemory yields the type used to represent the memory in a particular SBE
 -- interface implementation.
 type family SBEMemory (sbe :: * -> *)
-<<<<<<< HEAD
 
 -- | Represents a partial result of trying to obtain a concrete value from
 -- a symbolic term.
@@ -33,9 +27,25 @@
   | Invalid -- ^ The operation failed.
 
 data SBE m = SBE
-  { falseTerm   :: m (SBETerm m)
-  , termInteger :: Integer -> m (SBETerm m)
-  , applyAdd    :: SBETerm m -> SBETerm m -> m (SBETerm m)
+  { -- Constant terms
+    termInt  :: Int -> Integer -> m (SBETerm m)
+  --, termWord :: Int -> Integer -> m (SBETerm m)
+  , termBool :: Bool   -> m (SBETerm m)
+    -- Common operators
+  , applyEq     :: SBETerm m -> SBETerm m -> m (SBETerm m)
+  , applyIte    :: SBETerm m -> SBETerm m -> SBETerm m -> m (SBETerm m)
+  --, applyBNot   :: SBETerm m -> m (SBETerm m)
+  --, applyBAnd   :: SBETerm m -> SBETerm m -> m (SBETerm m)
+  --, applyBOr    :: SBETerm m -> SBETerm m -> m (SBETerm m)
+  --, applyBXor   :: SBETerm m -> SBETerm m -> m (SBETerm m)
+  , applyINot   :: SBETerm m -> m (SBETerm m)
+  , applyIAnd   :: SBETerm m -> SBETerm m -> m (SBETerm m)
+  , applyIOr    :: SBETerm m -> SBETerm m -> m (SBETerm m)
+  , applyIXor   :: SBETerm m -> SBETerm m -> m (SBETerm m)
+  , applyShl    :: SBETerm m -> SBETerm m -> m (SBETerm m)
+  , applyShr    :: SBETerm m -> SBETerm m -> m (SBETerm m)
+    -- | @applyArith op a b@ performs LLVM arithmetic operation @op@
+  , applyArith  :: LLVM.ArithOp -> SBETerm m -> SBETerm m -> m (SBETerm m)
     -- | @memInitMemory@ returns an initial heap with no values defined.
   , memInitMemory :: m (SBEMemory m)
     -- | @memAlloca h tp i align@ allocates memory on the stack for the given
@@ -74,122 +84,7 @@
     -- | @memBlockAddress mem d l@ returns the address of basic block with
     -- label @l@ in definition @d@.
   , memBlockAddress :: SBEMemory m -> LLVM.Symbol -> LLVM.Ident -> m (SBETerm m)
-  }
-
---------------------------------------------------------------------------------
--- SBE implementations
-
-newtype SBEStub a = SBEStub { runStub :: a }
-type instance SBETerm SBEStub = Int
-
-data SBEStubMemoryOne = UndefinedMemoryOne
-type instance SBEMemory SBEStub = SBEStubMemoryOne
-
-sbeStub :: SBE SBEStub
-sbeStub = SBE
-  { falseTerm   = SBEStub 0
-  , termInteger = SBEStub . fromIntegral
-  , applyAdd    = \x y -> SBEStub (x + y)
-  , memInitMemory = SBEStub undefined
-  , memAlloca = \_mem _eltType _len _a -> SBEStub undefined
-  , memLoad = \_mem _ptr -> SBEStub undefined
-  , memStore = \_mem _val _ptr -> SBEStub undefined
-  , memAddDefine = \_mem _sym _id -> SBEStub (undefined, undefined)
-  , memLookupDefine = \_mem _t -> SBEStub undefined
-  , memBlockAddress = \_mem _s _b -> SBEStub undefined
-  }
-
-liftStubToIO :: SBEStub a -> IO a
-liftStubToIO = return . runStub
-
-newtype SBEStubTwo a = SBEStubTwo { runStubTwo :: a }
-type instance SBETerm SBEStubTwo = Integer
-
-data SBEStubMemoryTwo = UndefinedMemoryTwo
-
-type instance SBEMemory SBEStubTwo = SBEStubMemoryTwo
-
-sbeStubTwo :: SBE SBEStubTwo
-sbeStubTwo = SBE
-  { falseTerm   = SBEStubTwo 0
-  , termInteger = SBEStubTwo . fromIntegral
-  , applyAdd    = \x y -> SBEStubTwo (x + y)
-  , memInitMemory = SBEStubTwo undefined
-  , memAlloca = \_mem _eltType _len _a -> SBEStubTwo undefined
-  , memLoad = \_mem _ptr -> SBEStubTwo undefined
-  , memStore = \_mem _val _ptr -> SBEStubTwo undefined
-  , memAddDefine = \_mem _sym _id -> SBEStubTwo (undefined, undefined)
-  , memLookupDefine = \_mem _t -> SBEStubTwo undefined
-  , memBlockAddress = \_mem _s _b -> SBEStubTwo undefined
-=======
-
--- | Represents a partial result of trying to obtain a concrete value from
--- a symbolic term.
-data PartialResult r
-  = Result r -- ^ The result of the operation.
-  | Indeterminate -- ^ The value of the operation could not be determined.
-  | Invalid -- ^ The operation failed.
-
-data SBE m = SBE
-  { -- Constant terms
-    termInt  :: Int -> Integer -> m (SBETerm m)
-  --, termWord :: Int -> Integer -> m (SBETerm m)
-  , termBool :: Bool   -> m (SBETerm m)
-    -- Common operators
-  , applyEq     :: SBETerm m -> SBETerm m -> m (SBETerm m)
-  , applyIte    :: SBETerm m -> SBETerm m -> SBETerm m -> m (SBETerm m)
-  --, applyBNot   :: SBETerm m -> m (SBETerm m)
-  --, applyBAnd   :: SBETerm m -> SBETerm m -> m (SBETerm m)
-  --, applyBOr    :: SBETerm m -> SBETerm m -> m (SBETerm m)
-  --, applyBXor   :: SBETerm m -> SBETerm m -> m (SBETerm m)
-  , applyINot   :: SBETerm m -> m (SBETerm m)
-  , applyIAnd   :: SBETerm m -> SBETerm m -> m (SBETerm m)
-  , applyIOr    :: SBETerm m -> SBETerm m -> m (SBETerm m)
-  , applyIXor   :: SBETerm m -> SBETerm m -> m (SBETerm m)
-  , applyShl    :: SBETerm m -> SBETerm m -> m (SBETerm m)
-  , applyShr    :: SBETerm m -> SBETerm m -> m (SBETerm m)
-    -- | @applyArith op a b@ performs LLVM arithmetic operation @op@
-  , applyArith  :: LLVM.ArithOp -> SBETerm m -> SBETerm m -> m (SBETerm m)
-    -- | @memInitMemory@ returns an initial heap with no values defined.
-  , memInitMemory :: m (SBEMemory m)
-    -- | @memAlloca h tp i align@ allocates memory on the stack for the given
-    -- @i@ elements with the type @tp@ with an address aligned at a @2^align@
-    -- byte boundary.
-    -- TODO: Add support for malloc, new, etc.
-  , memAlloca :: SBEMemory m 
-              -> LLVM.Type 
-              -> LLVM.Typed (SBETerm m)
-              -> Int
-              -> m (SBETerm m, SBEMemory m)
-    -- | @memLoad h ptr@ returns the value in the given location in memory.
-  , memLoad :: SBEMemory m
-            -> LLVM.Typed (SBETerm m)
-            -> m (SBETerm m)
-    -- | @memStore h v ptr@ stores the value @v@ in the location @ptr@ in the
-    -- heap @h@ and returns the modified heap.
-  , memStore :: SBEMemory m
-             -> LLVM.Typed (SBETerm m)
-             -> SBETerm m
-             -> m (SBEMemory m)
-    -- | @memAddDefine mem d blocks@ adds a definition of @d@ with block
-    -- identifiers @blocks@ to the memory @mem@ and returns a pointer to
-    -- the definition, and updated memory.
-    -- It is undefined to call this function with a symbol that has already
-    -- been defined in the memory.
-  , memAddDefine :: SBEMemory m
-                 -> LLVM.Symbol
-                 -> [LLVM.Ident]
-                 -> m (SBETerm m, SBEMemory m)
-    -- | @memLookupDefine ptr@ returns the symbol at the given address.
-    -- Lookup may fail if the pointer does not point to a symbol, or if
-    -- the pointer is a symbolic vlaue without a clear meaning. 
-    -- TODO: Consider moving this function to the symbolic simulator.
-  , memLookupDefine :: SBEMemory m -> SBETerm m -> m (PartialResult LLVM.Symbol)
-    -- | @memBlockAddress mem d l@ returns the address of basic block with
-    -- label @l@ in definition @d@.
-  , memBlockAddress :: SBEMemory m -> LLVM.Symbol -> LLVM.Ident -> m (SBETerm m)
     -- | @memSelect c t f@ returns a memory that corresponds to @t@ if @c@ is
     -- true and @f@ otherwise.  This function is useful in merging.
   , memSelect :: SBETerm m -> SBEMemory m -> SBEMemory m -> m (SBEMemory m)
->>>>>>> 33737763
   }
