{- |
Module           : $Header$
Description      : The interface to a symbolic backend
Stability        : provisional
Point-of-contact : jstanley
-}

{-# LANGUAGE TypeFamilies #-}

module LSS.SBEInterface where

import qualified Text.LLVM.AST as LLVM

-- | SBETerm yields the type used to represent terms in particular SBE interface
-- implementation.
type family SBETerm (sbe :: * -> *)

-- | SBEMemory yields the type used to represent the memory in a particular SBE
-- interface implementation.
type family SBEMemory (sbe :: * -> *)

-- | Represents a partial result of trying to obtain a concrete value from
-- a symbolic term.
data PartialResult r
  = Result r -- ^ The result of the operation.
  | Indeterminate -- ^ The value of the operation could not be determined.
  | Invalid -- ^ The operation failed.

data SBE m = SBE
<<<<<<< HEAD
  { -- Constant terms
    -- | @termInt w v@ creates a w-bit integer with value v
=======
  { -- | @termInt w n@ creates a term representing the constant @w@-bit
    -- value @n@
>>>>>>> 962eeb9e
    termInt  :: Int -> Integer -> m (SBETerm m)
    -- | @termBool b@ creates a term representing the constant boolean
    -- (1-bit) value @b@
  , termBool :: Bool   -> m (SBETerm m)
    -- | @applyIte a b c@ creates an if-then-else term
  , applyIte    :: SBETerm m -> SBETerm m -> SBETerm m -> m (SBETerm m)
    -- | @applyICmp op a b@ performs LLVM integer comparison @op@
  , applyICmp   :: LLVM.ICmpOp -> SBETerm m -> SBETerm m -> m (SBETerm m)
    -- | @applyBitwise op a b@ performs LLVM bitwise operation @op@
  , applyBitwise :: LLVM.BitOp -> SBETerm m -> SBETerm m -> m (SBETerm m)
    -- | @applyArith op a b@ performs LLVM arithmetic operation @op@
  , applyArith  :: LLVM.ArithOp -> SBETerm m -> SBETerm m -> m (SBETerm m)
    -- | @memInitMemory@ returns an initial heap with no values defined.
  , memInitMemory :: m (SBEMemory m)
    -- | @memAlloca h tp i align@ allocates memory on the stack for the given
    -- @i@ elements with the type @tp@ with an address aligned at a @2^align@
    -- byte boundary.
    -- TODO: Add support for malloc, new, etc.
  , memAlloca :: SBEMemory m
              -> LLVM.Type
              -> LLVM.Typed (SBETerm m)
              -> Int
              -> m (SBETerm m, SBEMemory m)
    -- | @memLoad h ptr@ returns the value in the given location in memory.
  , memLoad :: SBEMemory m
            -> LLVM.Typed (SBETerm m)
            -> m (SBETerm m)
    -- | @memStore h v ptr@ stores the value @v@ in the location @ptr@ in the
    -- heap @h@ and returns the modified heap.
  , memStore :: SBEMemory m
             -> LLVM.Typed (SBETerm m)
             -> SBETerm m
             -> m (SBEMemory m)
    -- | @memAddDefine mem d blocks@ adds a definition of @d@ with block
    -- identifiers @blocks@ to the memory @mem@ and returns a pointer to
    -- the definition, and updated memory.
    -- It is undefined to call this function with a symbol that has already
    -- been defined in the memory.
  , memAddDefine :: SBEMemory m
                 -> LLVM.Symbol
                 -> [LLVM.Ident]
                 -> m (SBETerm m, SBEMemory m)
    -- | @memLookupDefine ptr@ returns the symbol at the given address.
    -- Lookup may fail if the pointer does not point to a symbol, or if
    -- the pointer is a symbolic vlaue without a clear meaning.
    -- TODO: Consider moving this function to the symbolic simulator.
  , memLookupDefine :: SBEMemory m -> SBETerm m -> m (PartialResult LLVM.Symbol)
    -- | @memBlockAddress mem d l@ returns the address of basic block with
    -- label @l@ in definition @d@.
  , memBlockAddress :: SBEMemory m -> LLVM.Symbol -> LLVM.Ident -> m (SBETerm m)
    -- | @memSelect c t f@ returns a memory that corresponds to @t@ if @c@ is
    -- true and @f@ otherwise.  This function is useful in merging.
  , memSelect :: SBETerm m -> SBEMemory m -> SBEMemory m -> m (SBEMemory m)
  }
<|MERGE_RESOLUTION|>--- conflicted
+++ resolved
@@ -27,13 +27,8 @@
   | Invalid -- ^ The operation failed.
 
 data SBE m = SBE
-<<<<<<< HEAD
-  { -- Constant terms
-    -- | @termInt w v@ creates a w-bit integer with value v
-=======
   { -- | @termInt w n@ creates a term representing the constant @w@-bit
     -- value @n@
->>>>>>> 962eeb9e
     termInt  :: Int -> Integer -> m (SBETerm m)
     -- | @termBool b@ creates a term representing the constant boolean
     -- (1-bit) value @b@
