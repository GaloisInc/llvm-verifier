--- conflicted
+++ resolved
@@ -44,24 +44,10 @@
   , applyBitwise :: LLVM.BitOp -> SBETerm m -> SBETerm m -> m (SBETerm m)
     -- | @applyArith op a b@ performs LLVM arithmetic operation @op@
   , applyArith  :: LLVM.ArithOp -> SBETerm m -> SBETerm m -> m (SBETerm m)
-<<<<<<< HEAD
   , -- | @applyBAnd@ performs the logical and of its operand terms
     applyBAnd :: SBETerm m -> SBETerm m -> m (SBETerm m)
     -- | @getBool@ returns the value of a concrete boolean term
   , getBool :: S.ConstantProjection (SBETerm m) => SBETerm m -> m (Maybe Bool)
-    -- | @memInitMemory@ returns an initial heap with no values defined.
-  , memInitMemory :: m (SBEMemory m)
-    -- | @memAlloca h tp i align@ allocates memory on the stack for the given
-    -- @i@ elements with the type @tp@ with an address aligned at a @2^align@
-    -- byte boundary.
-    -- TODO: Add support for malloc, new, etc.
-  , memAlloca :: SBEMemory m
-              -> LLVM.Type
-              -> LLVM.Typed (SBETerm m)
-              -> Int
-              -> m (SBETerm m, SBEMemory m)
-=======
->>>>>>> a1443b4e
     -- | @memLoad h ptr@ returns the value in the given location in memory.
   , memLoad :: SBEMemory m
             -> LLVM.Typed (SBETerm m)
