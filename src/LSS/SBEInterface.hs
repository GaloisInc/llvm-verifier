{- |
Module           : $Header$
Description      : The interface to a symbolic backend
Stability        : provisional
Point-of-contact : jstanley
-}

{-# LANGUAGE TypeFamilies #-}

module LSS.SBEInterface where

import qualified Text.LLVM.AST as LLVM

-- | SBETerm yields the type used to represent terms in particular SBE interface
-- implementation.
type family SBETerm (sbe :: * -> *)

-- | SBEMemory yields the type used to represent the memory in a particular SBE
-- interface implementation.
type family SBEMemory (sbe :: * -> *)

-- | Represents a partial result of trying to obtain a concrete value from
-- a symbolic term.
data PartialResult r
  = Result r -- ^ The result of the operation.
  | Indeterminate -- ^ The value of the operation could not be determined.
  | Invalid -- ^ The operation failed.

data SBE m = SBE
  { -- | @termInt w n@ creates a term representing the constant @w@-bit
    -- value @n@
    termInt  :: Int -> Integer -> m (SBETerm m)
    -- | @termBool b@ creates a term representing the constant boolean
    -- (1-bit) value @b@
  , termBool :: Bool   -> m (SBETerm m)
    -- | @applyIte a b c@ creates an if-then-else term
  , applyIte    :: SBETerm m -> SBETerm m -> SBETerm m -> m (SBETerm m)
    -- | @applyICmp op a b@ performs LLVM integer comparison @op@
  , applyICmp   :: LLVM.ICmpOp -> SBETerm m -> SBETerm m -> m (SBETerm m)
    -- | @applyBitwise op a b@ performs LLVM bitwise operation @op@
  , applyBitwise :: LLVM.BitOp -> SBETerm m -> SBETerm m -> m (SBETerm m)
    -- | @applyArith op a b@ performs LLVM arithmetic operation @op@
  , applyArith  :: LLVM.ArithOp -> SBETerm m -> SBETerm m -> m (SBETerm m)
    -- | @memLoad h ptr@ returns the value in the given location in memory.
  , memLoad :: SBEMemory m
            -> LLVM.Typed (SBETerm m)
            -> m (SBETerm m)
    -- | @memStore h v ptr@ stores the value @v@ in the location @ptr@ in the
    -- heap @h@ and returns the modified heap.
  , memStore :: SBEMemory m
             -> LLVM.Typed (SBETerm m)
             -> SBETerm m
             -> m (SBEMemory m)
    -- | @memMerge c t f@ returns a memory that corresponds to @t@ if @c@ is
    -- true and @f@ otherwise.
  , memMerge :: SBETerm m -> SBEMemory m -> SBEMemory m -> m (SBEMemory m)
    -- | @codeAddDefine mem d blocks@ adds a definition of @d@ with block
    -- identifiers @blocks@ to the memory @mem@ and returns a pointer to
    -- the definition, and updated memory.
    -- It is undefined to call this function with a symbol that has already
    -- been defined in the memory.
  , codeAddDefine :: SBEMemory m
                  -> LLVM.Symbol
                  -> [LLVM.Ident]
                  -> m (SBETerm m, SBEMemory m)
    -- | @codeBlockAddress mem d l@ returns the address of basic block with
    -- label @l@ in definition @d@.
  , codeBlockAddress :: SBEMemory m -> LLVM.Symbol -> LLVM.Ident -> m (SBETerm m)
    -- | @codeLookupDefine ptr@ returns the symbol at the given address.
    -- Lookup may fail if the pointer does not point to a symbol, or if
    -- the pointer is a symbolic vlaue without a clear meaning.
    -- TODO: Consider moving this function to the symbolic simulator.
<<<<<<< HEAD
  , memLookupDefine :: SBEMemory m -> SBETerm m -> m (PartialResult LLVM.Symbol)
    -- | @memBlockAddress mem d l@ returns the address of basic block with
    -- label @l@ in definition @d@.
  , memBlockAddress :: SBEMemory m -> LLVM.Symbol -> LLVM.Ident -> m (SBETerm m)
    -- | @memSelect c t f@ returns a memory that corresponds to @t@ if @c@ is
    -- true and @f@ otherwise.  This function is useful in merging.
  , memSelect :: SBETerm m -> SBEMemory m -> SBEMemory m -> m (SBEMemory m)
    -- | @writeAiger f t@ writes an AIG representation of @t@ into
    -- file @f@ in the Aiger format.
  , writeAiger :: String -> SBETerm m -> m ()
  }
=======
  , codeLookupDefine :: SBEMemory m -> SBETerm m -> m (PartialResult LLVM.Symbol)
    -- | @stackAlloca h tp i align@ allocates memory on the stack for the given
    -- @i@ elements with the type @tp@ with an address aligned at a @2^align@
    -- byte boundary.
    -- TODO: Add support for malloc, new, etc.
  , stackAlloca :: SBEMemory m
                -> LLVM.Type
                -> LLVM.Typed (SBETerm m)
                -> Int
                -> m (SBETerm m, SBEMemory m)
    -- | @stackPushFrame mem@ returns the memory obtained by pushing a new
    -- stack frame to @mem@.
  , stackPushFrame :: SBEMemory m -> m (SBEMemory m)
    -- | @stackPushFrame mem@ returns the memory obtained by popping a new
    -- stack frame from @mem@.
  , stackPopFrame :: SBEMemory m -> m (SBEMemory m)
  }
>>>>>>> 90b94dcb
<|MERGE_RESOLUTION|>--- conflicted
+++ resolved
@@ -70,19 +70,6 @@
     -- Lookup may fail if the pointer does not point to a symbol, or if
     -- the pointer is a symbolic vlaue without a clear meaning.
     -- TODO: Consider moving this function to the symbolic simulator.
-<<<<<<< HEAD
-  , memLookupDefine :: SBEMemory m -> SBETerm m -> m (PartialResult LLVM.Symbol)
-    -- | @memBlockAddress mem d l@ returns the address of basic block with
-    -- label @l@ in definition @d@.
-  , memBlockAddress :: SBEMemory m -> LLVM.Symbol -> LLVM.Ident -> m (SBETerm m)
-    -- | @memSelect c t f@ returns a memory that corresponds to @t@ if @c@ is
-    -- true and @f@ otherwise.  This function is useful in merging.
-  , memSelect :: SBETerm m -> SBEMemory m -> SBEMemory m -> m (SBEMemory m)
-    -- | @writeAiger f t@ writes an AIG representation of @t@ into
-    -- file @f@ in the Aiger format.
-  , writeAiger :: String -> SBETerm m -> m ()
-  }
-=======
   , codeLookupDefine :: SBEMemory m -> SBETerm m -> m (PartialResult LLVM.Symbol)
     -- | @stackAlloca h tp i align@ allocates memory on the stack for the given
     -- @i@ elements with the type @tp@ with an address aligned at a @2^align@
@@ -99,5 +86,7 @@
     -- | @stackPushFrame mem@ returns the memory obtained by popping a new
     -- stack frame from @mem@.
   , stackPopFrame :: SBEMemory m -> m (SBEMemory m)
-  }
->>>>>>> 90b94dcb
+    -- | @writeAiger f t@ writes an AIG representation of @t@ into
+    -- file @f@ in the Aiger format.
+  , writeAiger :: String -> SBETerm m -> m ()
+  }