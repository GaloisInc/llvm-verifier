{- |
Module           : $Header$
Description      : The interface to a symbolic backend
Stability        : provisional
Point-of-contact : jstanley
-}

{-# LANGUAGE TypeFamilies #-}

module LSS.SBEInterface where

import qualified Text.LLVM.AST as LLVM

-- | SBETerm is a function over types that yields the term type associated with
-- a particular SBE interface implementation
type family SBETerm (sbe :: * -> *)

<<<<<<< HEAD
-- | SBEMemory yields the type used to represent the memory in a particular SBE
-- interface implementation.
type family SBEMemory (sbe :: * -> *)

-- | SBEMonad is a function over types that yields the base monad type
-- associated with a particular SBE interface implementation
type family SBEMonad sbe :: * -> *
type instance SBEMonad (SBE m) = m

-- | Represents a partial result of trying to obtain a concrete value from
-- a symbolic term.
data PartialResult r
  = Result r -- ^ The result of the operation.
  | Indeterminate -- ^ The value of the operation could not be determined.
  | Invalid -- ^ The operation failed.

=======
>>>>>>> a3dff648
data SBE m = SBE
  { -- Constant terms
    termInt  :: Int -> Integer -> m (SBETerm m)
  --, termWord :: Int -> Integer -> m (SBETerm m)
  , termBool :: Bool   -> m (SBETerm m)
    -- Common operators
  , applyEq     :: SBETerm m -> SBETerm m -> m (SBETerm m)
  , applyIte    :: SBETerm m -> SBETerm m -> SBETerm m -> m (SBETerm m)
  --, applyBNot   :: SBETerm m -> m (SBETerm m)
  --, applyBAnd   :: SBETerm m -> SBETerm m -> m (SBETerm m)
  --, applyBOr    :: SBETerm m -> SBETerm m -> m (SBETerm m)
  --, applyBXor   :: SBETerm m -> SBETerm m -> m (SBETerm m)
  , applyINot   :: SBETerm m -> m (SBETerm m)
  , applyIAnd   :: SBETerm m -> SBETerm m -> m (SBETerm m)
  , applyIOr    :: SBETerm m -> SBETerm m -> m (SBETerm m)
  , applyIXor   :: SBETerm m -> SBETerm m -> m (SBETerm m)
  , applyShl    :: SBETerm m -> SBETerm m -> m (SBETerm m)
  , applyShr    :: SBETerm m -> SBETerm m -> m (SBETerm m)
  , applyAdd    :: SBETerm m -> SBETerm m -> m (SBETerm m)
  , applyMul    :: SBETerm m -> SBETerm m -> m (SBETerm m)
  , applySub    :: SBETerm m -> SBETerm m -> m (SBETerm m)
    -- | @memInitMemory@ returns an initial heap with no values defined.
  , memInitMemory :: m (SBEMemory m)
    -- | @memAlloca h tp i align@ allocates memory on the stack for the given
    -- @i@ elements with the type @tp@ with an address aligned at a @2^align@
    -- byte boundary.
    -- TODO: Add support for malloc, new, etc.
  , memAlloca :: SBEMemory m 
              -> LLVM.Type 
              -> LLVM.Typed (SBETerm m)
              -> Int
              -> m (SBETerm m, SBEMemory m)
    -- | @memLoad h ptr@ returns the value in the given location in memory.
  , memLoad :: SBEMemory m
            -> LLVM.Typed (SBETerm m)
            -> m (SBETerm m)
    -- | @memStore h v ptr@ stores the value @v@ in the location @ptr@ in the
    -- heap @h@ and returns the modified heap.
  , memStore :: SBEMemory m
             -> LLVM.Typed (SBETerm m)
             -> SBETerm m
             -> m (SBEMemory m)
    -- | @memAddDefine mem d blocks@ adds a definition of @d@ with block
    -- identifiers @blocks@ to the memory @mem@ and returns a pointer to
    -- the definition, and updated memory.
    -- It is undefined to call this function with a symbol that has already
    -- been defined in the memory.
  , memAddDefine :: SBEMemory m
                 -> LLVM.Symbol
                 -> [LLVM.Ident]
                 -> m (SBETerm m, SBEMemory m)
    -- | @memLookupDefine ptr@ returns the symbol at the given address.
    -- Lookup may fail if the pointer does not point to a symbol, or if
    -- the pointer is a symbolic vlaue without a clear meaning. 
    -- TODO: Consider moving this function to the symbolic simulator.
  , memLookupDefine :: SBEMemory m -> SBETerm m -> m (PartialResult LLVM.Symbol)
    -- | @memBlockAddress mem d l@ returns the address of basic block with
    -- label @l@ in definition @d@.
  , memBlockAddress :: SBEMemory m -> LLVM.Symbol -> LLVM.Ident -> m (SBETerm m)
  }<|MERGE_RESOLUTION|>--- conflicted
+++ resolved
@@ -15,15 +15,9 @@
 -- a particular SBE interface implementation
 type family SBETerm (sbe :: * -> *)
 
-<<<<<<< HEAD
 -- | SBEMemory yields the type used to represent the memory in a particular SBE
 -- interface implementation.
 type family SBEMemory (sbe :: * -> *)
-
--- | SBEMonad is a function over types that yields the base monad type
--- associated with a particular SBE interface implementation
-type family SBEMonad sbe :: * -> *
-type instance SBEMonad (SBE m) = m
 
 -- | Represents a partial result of trying to obtain a concrete value from
 -- a symbolic term.
@@ -32,8 +26,6 @@
   | Indeterminate -- ^ The value of the operation could not be determined.
   | Invalid -- ^ The operation failed.
 
-=======
->>>>>>> a3dff648
 data SBE m = SBE
   { -- Constant terms
     termInt  :: Int -> Integer -> m (SBETerm m)
