{- |
Module           : $Header$
Description      : A symbolic backend that bitblasts
Stability        : provisional
Point-of-contact : atomb, jhendrix
-}

{-# LANGUAGE FlexibleContexts           #-}
{-# LANGUAGE GeneralizedNewtypeDeriving #-}
{-# LANGUAGE PatternGuards              #-}
{-# LANGUAGE TypeFamilies               #-}
{-# LANGUAGE ScopedTypeVariables        #-}
{-# LANGUAGE ViewPatterns               #-}

module LSS.SBEBitBlast
  ( module LSS.SBEInterface
  , module Data.LLVM.Memory
  , BitBlastSBE
  , BitTerm
  , BitTermClosed(..)
  , sbeBitBlast
  , liftSBEBitBlast
    -- Memmodel code
  , BitBlastMemModel
  , BitMemory
  , buddyMemModel
  , buddyInitMemory
  , createBuddyMemModel
  , DagMemory
  , createDagMemModel
  -- for testing only
  , BitIO
  , bmDataAddr
  ) where

import           Control.Applicative       ((<$>))
import           Control.Exception         (assert)
import           Control.Monad
import           Control.Monad.IO.Class
import           Data.Bits
import           Data.Int
import           Data.IORef
import           Data.LLVM.Memory
import           Data.LLVM.TargetData
import           Data.List                 (foldl', unfoldr)
import           Data.Map                  (Map)
import           Data.Set                  (Set)
import           Debug.Trace
import           LSS.Execution.Utils
import           LSS.SBEInterface
import           Numeric                   (showHex)
import           Text.PrettyPrint.HughesPJ
import           Verinf.Symbolic.Common    (ConstantProjection(..),
                                            createBitEngine,
                                            CValue(..))
import           Verinf.Symbolic.Lit
import qualified Data.Map                  as Map
import qualified Data.Set                  as Set
import qualified Data.Vector               as V
import qualified Data.Vector.Storable      as LV
import qualified Text.LLVM.AST             as LLVM
import qualified Verinf.Symbolic           as S

-- Utility functions and declarations {{{1

c2 :: (r -> s) -> (a -> b -> r) -> a -> b -> s
g `c2` f = \x y -> g (f x y)

c3 :: (r -> s) -> (a -> b -> c -> r) -> a -> b -> c -> s
g `c3` f = \x y z -> g (f x y z)

c4 :: (r -> s) -> (a -> b -> c -> d -> r) -> a -> b -> c -> d -> s
g `c4` f = \w x y z -> g (f w x y z)

c5 :: (r -> s) -> (a -> b -> c -> d -> e -> r) -> a -> b -> c -> d -> e -> s
g `c5` f = \v w x y z -> g (f v w x y z)

-- | Returns number of bytes.
byteSize :: LV.Storable l => LV.Vector l -> Int
byteSize v = LV.length v `shiftR` 3

-- | Slice a vector into a list of vectors, one for each byte.
sliceIntoBytes :: LV.Storable l => LV.Vector l -> V.Vector (LV.Vector l)
sliceIntoBytes v = V.generate (byteSize v) $ \i -> LV.slice (i `shiftL` 3) 8 v

-- | @alignUp addr i@ returns the smallest multiple of @2^i@ that it
-- at least @addr@.
alignUp :: Addr -> Int -> Addr
alignUp addr i
  | (addr .&. mask) /= 0 = ((addr `shiftR` i) + 1) `shiftL` i
  | otherwise = (addr `shiftR` i) `shiftL` i
 where mask = (setBit 0 i) - 1

-- | @alignDn addr i@ returns the largest multiple of @2^i@ that it
-- at most @addr@.
alignDn :: Addr -> Int -> Addr
alignDn addr i = addr .&. (complement mask)
 where mask = (setBit 0 i) - 1

bmError :: String -> a
bmError = error

mgSanityCheck :: MemGeom -> Maybe String
mgSanityCheck mg
  | decreasing (mgCode mg) = Just "Code segment start and end are in wrong order."
  | decreasing (mgData mg) = Just "Data segment start and end are in wrong order."
  | decreasing (mgHeap mg) = Just "Heap segment start and end are in wrong order."
  | norm (mgStack mg) `overlap` mgCode mg = Just "Stack and code segments overlap."
  | norm (mgStack mg) `overlap` mgData mg = Just "Stack and data segments overlap."
  | norm (mgStack mg) `overlap` mgHeap mg = Just "Stack and heap segments overlap."
  | mgCode mg `overlap` mgData mg = Just "Code and data segments overlap."
  | mgCode mg `overlap` mgHeap mg = Just "Code and heap segments overlap."
  | mgData mg `overlap` mgHeap mg = Just "Data and code segments overlap."
  | otherwise = Nothing

-- Range {{{1

type Range t = (t,t)

norm :: Range Addr -> Range Addr
norm (x,y) = (min x y, max x y)

overlap :: Range Addr -> Range Addr -> Bool
overlap (s1,e1) (s2,e2) =
  if s1 <= s2 then s2 < e2 && s2 < e1 else s1 < e1 && s1 < e2

start :: Range i -> i
start = fst

end :: Range i -> i
end = snd

-- | Returns true if range is decreasing.
decreasing :: Ord i => Range i -> Bool
decreasing (x,y) = x > y

-- | @inRangeAny a rs@ returns true if @a@ is in any of the ranges given in
-- | @rs@.  Ranges are open on the high end.
inRangeAny :: Addr -> [Range Addr] -> Bool
inRangeAny a = not . null . filter (\(lo,hi) -> lo <= a && a < hi)

-- BitEngine primitives {{{1
-- | Dont care bit in bit engine.
-- TODO: Figure out if this is a useful primitive to add to bit engine (e.g., does abc support ti).
beDontCare :: BitEngine l -> l
beDontCare be = beFalse be

beIteM :: Eq l => BitEngine l -> l -> IO l -> IO l -> IO l
beIteM be c tm fm
  | c == beTrue be = tm
  | c == beFalse be = fm
  | otherwise = tm >>= \t -> fm >>= \f -> beIte be c t f

mergeCondVector :: (Eq l, LV.Storable l)
                => BitEngine l
                -> l
                -> IO (l, LV.Vector l)
                -> IO (l, LV.Vector l)
                -> IO (l, LV.Vector l)
mergeCondVector be =
  beLazyMux be $ \c (tc,tv) (fc,fv) ->
    return (,) `ap` beIte be c tc fc `ap` LV.zipWithM (beIte be c) tv fv

beDontCareByte :: LV.Storable l => BitEngine l -> LV.Vector l
beDontCareByte = LV.replicate 8 . beDontCare

-- | @beInRange be p (s,e)@ returns predicate that holds in @s <= p & p < e@
-- when treated as unsigned values.
beInRange :: (Eq l, LV.Storable l) => BitEngine l -> LV.Vector l -> (LV.Vector l, LV.Vector l) -> IO l
beInRange be p (s,e) = beAndM be (beUnsignedLeq be s p) (beUnsignedLt be p e)

-- | @beRangeCovered be subFn r1 r2@ returns true if @subFn@ returns true for
-- all ranges in @r1 - r2@.  N.B. Only calls subFn on an empty range if @r1@ is
-- empty.
beRangeCovered :: (Eq l, LV.Storable l)
               => BitEngine l
               -> (Range (LV.Vector l) -> IO l)
               -> Range (LV.Vector l)
               -> Range (LV.Vector l)
               -> IO l
beRangeCovered be subFn (s1,e1) (s2,e2) =
 ite rangesOverlap
     (((s2 `le` s1) ||| subFn (s1,s2)) &&& ((e1 `le` e2) ||| subFn (e2,e1)))
     (subFn (s1,e1))
 where le = beUnsignedLeq be
       lt = beUnsignedLt be
       ite cm tm fm = cm >>= \c -> beIteM be c tm fm
       (&&&) = beAndM be
       (|||) = beOrM be
       rangesOverlap = (s2 `lt` e1) &&& (s1 `lt` e2)

-- | Returns true if vector is non-zero.
beIsNonZero :: LV.Storable l => BitEngine l -> LV.Vector l -> IO l
beIsNonZero be = LV.foldM (beOr be) (beFalse be)

-- | Returns true if vector is zero.
beIsZero :: LV.Storable l => BitEngine l -> LV.Vector l -> IO l
beIsZero be v = beNeg be <$> beIsNonZero be v

-- BitTerm {{{1

newtype BitTerm l = BitTerm { btVector :: LV.Vector l }
  deriving (Eq)
newtype BitTermClosed l = BitTermClosed (BitEngine l, BitTerm l)

termFromLit :: LV.Storable l => l -> BitTerm l
termFromLit = BitTerm . LV.singleton

termToSVal :: (Eq l, LV.Storable l) => BitEngine l -> LV.Vector l -> Maybe Integer
termToSVal be lv =
  case beVectorToMaybeInt be lv of
    Nothing     -> Nothing
    Just (w, v) -> Just $ case w of
      8             -> fromIntegral (i8 v)
      16            -> fromIntegral (fromIntegral v :: Int16)
      32            -> fromIntegral (fromIntegral v :: Int32)
      64            -> fromIntegral (fromIntegral v :: Int64)
      n | n < 8     -> fromIntegral (i8 v .&. (2 ^ n - 1))
        | otherwise -> v -- TODO: Truncation to length n
            -- error $ "BitTermClosed/getSVal: unsupported integer width " ++ show w
      where
        i8 :: Integer -> Int8
        i8 x = fromIntegral x :: Int8

bePrettyLit :: Eq l => BitEngine l -> l -> Doc
bePrettyLit be x | x == beFalse be = text "False"
                 | x == beTrue be = text "True"
                 | otherwise = text "?:[1]"

bePrettyLV :: (Eq l, LV.Storable l) => BitEngine l -> LV.Vector l -> Doc
bePrettyLV be bv
  | 1 == LV.length bv = bePrettyLit be (bv LV.! 0)
  | otherwise = text str <> colon <>  brackets (text $ show $ LV.length bv)
                  <+> maybe empty cvt (termToSVal be bv)
  where
    cvt x = parens (integer x)
            <+> if x >= 0
                then hex x
                else case beVectorToMaybeInt be bv of
                       Nothing -> empty
                       Just (_,u)  -> hex u
    hex x = parens $ text "0x" <> text (showHex x "")
    str      = LV.foldr (\lit acc -> acc ++ [toChar lit]) "" bv
    toChar x = if x == beFalse be then '0' else if x == beTrue be then '1' else '?'

instance (Eq l, LV.Storable l) => S.PrettyTerm (BitTermClosed l) where
  prettyTermWithD _ppconf (BitTermClosed (be, BitTerm bv)) = bePrettyLV be bv

instance (LV.Storable l, Eq l) => ConstantProjection (BitTermClosed l) where
  getSVal (BitTermClosed (be, t)) = termToSVal be (btVector t)
  getUVal (BitTermClosed (be, t)) = snd <$> beVectorToMaybeInt be (btVector t)

  getBool (BitTermClosed (be, t)) =
    case beVectorToMaybeInt be (btVector t) of
      Nothing     -> Nothing
      Just (1, v) -> Just (toEnum (fromIntegral v) :: Bool)
      Just (_, _) -> error "BitTermClosed/getBool: term bit width not 1"

  -- TODO: this isn't a complete implementation
  termConst (BitTermClosed (be, t)) =
    case beVectorToMaybeInt be (btVector t) of
      Nothing     -> Nothing
      Just (w, v) -> Just (CInt (fromIntegral w) v)

bytesToTerm :: LV.Storable l => LLVMContext -> LLVM.Type -> LV.Vector l -> BitTerm l
bytesToTerm _ (LLVM.PrimType (LLVM.Integer w)) bits =
  BitTerm (LV.take (fromIntegral w) bits)
bytesToTerm _ _ bits = BitTerm bits

termToBytes :: LV.Storable l
            => LLVMContext -> BitEngine l -> LLVM.Type -> BitTerm l -> LV.Vector l
termToBytes lc be tp (BitTerm val) =
  case resolveType lc tp of
    -- Extend integer types to full width.
    LLVM.PrimType (LLVM.Integer w) ->
      let newBits = (8 - (w .&. 0x7)) .&. 0x7
       in val LV.++ LV.replicate (fromIntegral newBits) (beDontCare be)
    -- Treat other types as same.
    _ -> val


-- MemModel {{{1

data MemModel mem ptr int bytes cond = MemModel {
    mmDump :: Bool -> mem -> Maybe [Range Addr] -> IO ()
  , mmLoad :: mem -> ptr -> Integer -> IO (cond, bytes)
    -- | @mmStore mem value addr@
  , mmStore :: mem -> bytes -> ptr -> IO (cond, mem)
  , mmMux :: cond -> mem -> mem -> IO mem
  , mmInitGlobal :: mem -> bytes -> IO (Maybe (ptr, mem))
  , mmAddDefine :: mem -> LLVM.Symbol -> V.Vector LLVM.BlockLabel -> IO (Maybe (ptr, mem))
  , mmBlockAddress :: mem -> LLVM.Symbol -> LLVM.BlockLabel -> ptr
  , mmLookupDefine :: mem -> ptr -> LookupDefineResult
    -- | Alloc structure on stack
  , mmStackAlloca :: mem -- ^ Memory
                  -> Integer -- ^ Size of each element
                  -> int -- ^ Number of elements
                  -> Int -- ^ Log-base 2 of alignment
                  -> IO (StackAllocaResult ptr mem)
  , mmStackPush :: mem -> IO (cond, mem)
  , mmStackPop :: mem -> IO mem
  , mmHeapAlloc :: mem -> Integer -> int -> Int -> IO (HeapAllocResult ptr mem)
  , mmMemCopy :: mem
              -> ptr            -- ^ Destination pointer
              -> ptr            -- ^ Source pointer
              -> int            -- ^ Length value
              -> int            -- ^ Alignment in bytes
              -> IO (cond, mem) -- ^ Condition and new value.
  }

type BitBlastMemModel m l = MemModel m (BitTerm l) (BitTerm l) (LV.Vector l) (BitTerm l)

-- | Load memory using
loadTerm :: (Eq l, LV.Storable l)
         => LLVMContext
         -> MemModel m ptr (BitTerm l) (LV.Vector l) (BitTerm l)
         -> m
         -> LLVM.Typed ptr
         -> IO (BitTerm l, BitTerm l)
loadTerm lc mm bm ptr
  | LLVM.PtrTo tp <- resolveType lc (LLVM.typedType ptr) = do
      (c, bits) <- mmLoad mm bm (LLVM.typedValue ptr) (llvmStoreSizeOf lc tp)
      return (c, bytesToTerm lc tp bits)
  | otherwise = bmError "internal: Illegal type given to load"

-- | Store term in memory model.
storeTerm :: (Eq l, LV.Storable l)
          => LLVMContext
          -> BitEngine l
          -> MemModel mem ptr (BitTerm l) (LV.Vector l) (BitTerm l)
          -> mem
          -> LLVM.Typed (BitTerm l)
          -> ptr
          -> IO (BitTerm l, mem)
storeTerm lc be mm m v ptr
  | LV.length bytes == 0 = return (termFromLit (beTrue be), m)
  | otherwise = mmStore mm m bytes ptr
  where bytes = termToBytes lc be (LLVM.typedType v) (LLVM.typedValue v)

-- BasicBlockMap {{{1

type BasicBlockMap l = Map (LLVM.Symbol,LLVM.BlockLabel) (BitTerm l)

blockAddress :: BasicBlockMap l -> LLVM.Symbol -> LLVM.BlockLabel -> BitTerm l
blockAddress bbm d b =
  let errMsg = "internal: Failed to find block " ++ show b ++ " in " ++ show d ++ "."
   in maybe (bmError errMsg) id $ Map.lookup (d,b) bbm

addBlockLabels :: LV.Storable l
               => Int -- ^ Pointer width
               -> BitEngine l
               -> LLVM.Symbol -- ^ Definition
               -> V.Vector LLVM.BlockLabel -- ^ Block labels.
               -> Addr -- ^ Base address
               -> BasicBlockMap l -- ^ Initial map
               -> BasicBlockMap l
addBlockLabels ptrWidth be def blocks base initMap =
  V.foldl insertAddr initMap (V.enumFromN 0 (V.length blocks))
 where insertAddr m i =
         let v = beVectorFromInt be ptrWidth (base + i)
          in Map.insert (def,blocks V.! fromInteger i) (BitTerm v) m

-- BitMemory {{{1
-- Storage {{{2

-- | Tree-based data structure for representing value of bytes in memory.
-- The height of the storage tree is equal to the address width of
-- pointers in memory.  Leaves in the tree correspond to either:
-- * Single bytes
-- * The address of a LLVM definition.
-- * The address of a LLVM basic block
-- * An uninitalized, but allocated byte.
-- * An unallocated block of @2^n@ bytes.
-- Interior nodes are branches @SBranch f t@ that correspond to the value
-- of bits beneath that tree.  The top-most branch corresponds to the
-- branch for the most-significant bits, while lower branches correspond
-- to the less significant bits.
data Storage l
  = SBranch (Storage l) (Storage l) -- ^ Branch falseBranch trueBranch
  | SValue l l (LV.Vector l) -- ^ SValue allocatedBit initializedBit value
  | SDefine LLVM.Symbol -- ^ Memory value for function definition.
  | SBlock LLVM.Symbol LLVM.BlockLabel -- ^ Memory value for block within function.
  | SUnallocated -- ^ A memory section that has not been allocated to the program.

-- A derived(Show)-like pretty printer for the Storage type
ppStorageShow :: (Eq l, LV.Storable l) => BitEngine l -> Storage l -> Doc
ppStorageShow be (SBranch f t) = text "SBranch" <+> parens (ppStorageShow be f) <+> parens (ppStorageShow be t)
ppStorageShow be (SValue a i v) 
  = text "SValue" <+> pl a <+> pl i <+> parens (bePrettyLV be v)
  where pl = bePrettyLit be
ppStorageShow _ (SDefine d) = text ("SDefine " ++ show d)
ppStorageShow _ (SBlock d b) = text ("SBlock " ++ show d ++ " " ++ show b)
ppStorageShow _ SUnallocated = text "SUnallocated"

-- A "sparse" pretty printer for the Storage type; skips unallocated regions and
-- shows addresses explicitly.

ppStorage :: (Eq l, LV.Storable l) => Maybe [Range Addr] -> BitEngine l -> Storage l -> Doc
ppStorage mranges be = impl 0 Nothing
  where
    impl _ Nothing SUnallocated      = text "empty memory"
    impl a Nothing s                 = impl a (Just empty) s
    impl a mdoc (SBranch f t)        = let la = a `shiftL` 1
                                           ra = la `setBit` 0
                                       in impl ra (Just $ impl la mdoc f) t
    impl a (Just doc) (SValue al il v) 
      | il == beTrue be = whenInRange a $ item doc a (bePrettyLV be v)
      | il == beFalse be = whenInRange a $ item doc a (text "uninitialized")
      | otherwise = whenInRange a 
                  $ item doc a
                  $ bePrettyLV be v <+> parens (text "allocated:" <+> pl al <> comma
                                            <+> text "initialized:" <+> pl il)
    impl a (Just doc) (SDefine sym)  = whenInRange a $ item doc a $ LLVM.ppSymbol sym
    impl a (Just doc) (SBlock s l)   = whenInRange a
                                       $ item doc a
                                         $ LLVM.ppSymbol s
                                           <> char '/'
                                           <> LLVM.ppLabel l
    impl _ (Just doc) SUnallocated   = doc
    item doc addr desc               = doc $+$ text (showHex addr "") <> colon <+> desc
    pl = bePrettyLit be
    whenInRange a doc = case mranges of
      Nothing     -> doc
      Just ranges -> if inRangeAny a ranges then doc else empty

mergeStorage :: (Eq l, LV.Storable l)
             => BitEngine l -> l -> Storage l -> Storage l -> IO (Storage l)
mergeStorage be c x y = impl x y
  where impl (SBranch fx tx) (SBranch fy ty) = do
          f <- impl fx fy
          t <- impl tx ty
          return (SBranch f t)
        impl (SValue ax ix vx) (SValue ay iy vy) =
          return SValue `ap` beIte be c ax ay 
                        `ap` beIte be c ix iy
                        `ap` beIteVector be c (return vx) (return vy)
        impl (SDefine dx) (SDefine dy)
          | dx == dy = return (SDefine dx)
          | otherwise = bmError "Attempt to merge memories with incompatible definitions."
        impl (SBlock dx bx) (SBlock dy by)
          | dx == dy && bx == by = return (SBlock dx bx)
          | otherwise = bmError "Attempt to merge memories with incompatible block values."
        impl SUnallocated SUnallocated = return SUnallocated
        impl (SValue ax ix vx) SUnallocated = (\az -> SValue az ix vx) <$> beAnd be c ax
        impl SUnallocated (SValue ay iy vy) = (\az -> SValue az iy vy) <$> beAnd be (beNeg be c) ay
        impl b@SBranch{} SUnallocated = impl b (SBranch SUnallocated SUnallocated)
        impl SUnallocated b@SBranch{} = impl (SBranch SUnallocated SUnallocated) b
        impl a b = do
          dbugM $ "mergeStorage failure case: a = " ++ show (ppStorageShow be a)
          dbugM $ "mergeStorage failure case: b = " ++ show (ppStorageShow be b)
          bmError "Attempt to merge incompatible valid addresses."

-- | @loadBytes be mem ptr size@ returns term representing all the bits with given size.
loadBytes :: (Eq l, LV.Storable l)
          => BitEngine l
          -> (LV.Vector l -> IO (l, LV.Vector l))
          -> BitTerm l
          -> Integer
<<<<<<< HEAD
          -> IO (BitTerm l, LV.Vector l)
loadBytes be byteLoader (BitTerm ptr) sz = impl [] (beTrue be) sz
  where impl l c 0 = return (termFromLit c, LV.concat l)
=======
          -> IO (l, LV.Vector l)
loadBytes be byteLoader (BitTerm ptr) sz = impl [] (beTrue be) sz 
  where impl l c 0 = return (c, LV.concat l)
>>>>>>> 69c99868
        impl l c i = do
          (bc, bv) <- byteLoader =<< beAddIntConstant be ptr (i-1)
          c' <- beAnd be c bc
          impl (bv:l) c' (i-1)

-- | Returns condition under which store is permitted.
storeByteCond :: (Eq l, LV.Storable l) => BitEngine l -> Storage l -> LV.Vector l -> IO l
storeByteCond be mem ptr = impl mem (LV.length ptr)
  where impl (SBranch f t) i =
          beLazyMux be (beIte be) (ptr LV.! (i-1)) (impl t (i-1)) (impl f (i-1))
        impl (SValue ax _ _) i = assert (i == 0) $ return ax
        impl _ _ = return (beFalse be)

-- | Return storage with individual byte changed.
storeByte :: (Eq l, LV.Storable l)
          => BitEngine l -- ^ Bit engine for bits
          -> Storage l -- ^ Memory to update
          -> LV.Vector l -- ^ Value to write
          -> LV.Vector l -- ^ Address to write to
          -> IO (Storage l)
storeByte be mem new ptr = impl mem (LV.length ptr) (beTrue be)
  where impl (SBranch f t) i c
          | lo == beFalse be = (\fr -> SBranch fr t) <$> impl f (i-1) c
          | lo == beTrue be  = (\tr -> SBranch f tr) <$> impl t (i-1) c
          | otherwise = do
            fr <- impl f (i-1) =<< beAnd be c (beNeg be lo)
            tr <- impl t (i-1) =<< beAnd be c lo
            return (SBranch fr tr)
          where lo = ptr LV.! (i-1)
        impl (SValue ax ix vx) i c = assert (i == 0) $
          return (SValue ax) `ap` beOr be c ix
                             `ap` beIteVector be c (return new) (return vx)
        impl m _ _ = return m

storeBytes :: (Eq l, LV.Storable l)
           => BitEngine l
           -> Storage l      -- ^ Base storage
           -> LV.Vector l    -- ^ Value to store
           -> LV.Vector l    -- ^ Address to store value in
           -> IO (l, Storage l) -- ^ Storage with value written and condition under which it is true.
storeBytes be mem value ptr = impl 0 (beTrue be) mem
  where bv = sliceIntoBytes value
        impl i c m 
          | i == byteSize value = return (c,m)
          | otherwise = do
            p <- beAddIntConstant be ptr (toInteger i)
            c' <- beAnd be c =<< storeByteCond be m p
            m' <- storeByte be m (bv V.! i) p
            impl (i+1) c' m'

loadDef :: Storage l -> Int -> Addr -> Maybe LLVM.Symbol
loadDef s w a = impl s (w-1)
  where impl (SBranch f t) i = impl (if testBit a i then t else f) (i-1)
        impl (SDefine d) _ = Just d
        impl _ _ = Nothing

-- @setBytes w low high val mem@ sets all bytes in [low .. high) to @val@.
-- The address with is w.
setBytes :: Int -> Addr -> Addr -> (Addr -> Storage l) -> Storage l -> Storage l
setBytes w low high fn mem
   | low == high = mem
   | otherwise = impl mem (w-1) 0
  where impl _ (-1) v = fn v
        impl (SBranch f t) i v =
           SBranch (if low < mid  then impl f (i-1) v   else f)
                   (if mid < high then impl t (i-1) mid else t)
          where mid = v + 2 ^ i
        impl SUnallocated i v =
           SBranch (if low < mid  then impl f (i-1) v   else f)
                   (if mid < high then impl t (i-1) mid else t)
          where mid = v + 2 ^ i
                f = SUnallocated
                t = SUnallocated
        impl _ _ _ = bmError "internal: Malformed storage"

-- Allocator and allocation {{{2
-- @uninitRegion w low high@ marks all bytes in [low..high) as uninitialized.
-- N.B. @w@ is the width of pointers in bits.
uninitRegion :: LV.Storable l => BitEngine l -> Int -> Addr -> Addr -> Storage l -> Storage l
uninitRegion be ptrWidth low high = setBytes ptrWidth low high (const v)
  where v = SValue (beTrue be) (beFalse be) (beDontCareByte be)

-- FreeList {{{2

-- | Free list maps each index i to the address of blocks with 2^i
-- eleements that are free.
type FreeList = V.Vector [Addr]

-- | @initFreeList low high@ returns free list containing bytes from @[low..high)@.
initFreeList :: Addr -> Addr -> FreeList
initFreeList low high = V.unfoldr fn (low,high,0)
  where fn (l,h,i) | l >= h = Nothing
                   | otherwise =  Just $
                       let hc = h `clearBit` i
                           l' = if l `testBit` i then l + 1 `shiftL` i else l
                           h' = if h `testBit` i then hc else h
                           elts = case (l `testBit` i, h `testBit` i) of
                                    (True,  True)  -> [l,hc]
                                    (False, True)  -> [hc]
                                    (True, False)  -> [l]
                                    (False, False) -> []
                        in (elts, (l', h', i+1))

-- | @allocBlock l n@ attempt to allocate a block with @2^n@
allocBlock :: FreeList -> Int -> Maybe (FreeList, Addr)
allocBlock fl n = impl n
  where -- @impl i@
        impl i | V.length fl <= i = Nothing
               | otherwise =
                   case fl V.! i of
                     [] -> impl (i+1)
                     a:r ->
                       -- Generation function for new free list removes
                       -- free block found and adds new free blocks for
                       -- space that was unallocated by previous request.
                       let genFn j | j < n = fl V.! j
                                   | j < i = (a + 2 ^ j) : (fl V.! j)
                                   | j == i = r
                                   | otherwise = fl V.! j
                        in Just (V.generate (V.length fl) genFn, a)

-- BitMemory {{{2

data BitMemory l = BitMemory {
    -- | Stores state of memory.
    bmStorage :: Storage l
    -- | Current address of stack
  , bmStackAddr :: Addr
    -- | Maximum address for stack.
  , bmStackEnd :: Addr
    -- | Address for initial code pointers.
  , bmCodeAddr :: Addr
    -- | Maximum address for code pointers.
  , bmCodeEnd :: Addr
    -- | Address for initial global data pointers (and constants)
  , bmDataAddr :: Addr
    -- | Maximum address for data pointers.
  , bmDataEnd :: Addr
  , bmFreeList :: V.Vector [Addr]
    -- | Frames on stack.
  , bmStackFrames :: [Integer]
    -- | Maps (def,block) pairs to associated address.
  , bmBasicBlockMap :: BasicBlockMap l
  }

-- | Returns true if stack addresses increase as more elements are pushed on
-- stack.
bmStackGrowsUp :: BitMemory l -> Bool
bmStackGrowsUp bm = bmStackAddr bm <= bmStackEnd bm

bmDump :: (Eq l, LV.Storable l)
  => BitEngine l -> Bool -> BitMemory l -> Maybe [Range Addr] -> IO ()
bmDump be sparse bm mranges = do
  banners $ render $
    text "Memory Model Dump"
    $+$ text "Stack Range:" <+> text (h $ bmStackAddr bm) <> comma <+> text (h $ bmStackEnd bm)
    $+$ text "Code Range:"  <+> text (h $ bmCodeAddr bm) <> comma <+> text (h $ bmCodeEnd bm)
    $+$ text "Data Range:"  <+> text (h $ bmDataAddr bm) <> comma <+> text (h $ bmDataEnd bm)
    $+$ text "Frame pointers:" <+> text (show (bmStackFrames bm))
    $+$ text "Storage:"
    $+$ (if sparse then ppStorage mranges else ppStorageShow) be (bmStorage bm)
  where
    h s = showHex s ""

-- | @loadBytes be mem ptr size@ returns term representing all the bits with given size.
bmLoadByte :: (Eq l, LV.Storable l)
         => BitEngine l
         -> BitMemory l
         -> LV.Vector l
         -> IO (l, LV.Vector l)
bmLoadByte be bm vi =
  let load (SBranch f t) i =
        mergeCondVector be (vi LV.! i) (load t (i-1)) (load f (i-1))
      load (SValue _ i v) _ = return (i, v)
      load _ _ = return (beFalse be, beDontCareByte be)
   in load (bmStorage bm) (LV.length vi - 1)

bmMerge :: (Eq l, LV.Storable l)
        => BitEngine l
        -> BitTerm l -> BitMemory l -> BitMemory l -> IO (BitMemory l)
bmMerge be (BitTerm c) m m' = assert (LV.length c == 1) $ do
  unless (bmStackAddr m == bmStackAddr m') $
    fail "Attempt to merge memories at different stack addresses is unsupported."
  unless (bmStackEnd m == bmStackEnd m') $
    fail "internal: Attempt to merge memories with different stack maximum addresses."
  unless (bmStackFrames m == bmStackFrames m') $
    fail "Attempt to merge memories with different stack frames."
  unless (bmCodeAddr m == bmCodeAddr m') $
    fail "internal: Attempt to merge memories with different code addresses."
  unless (bmCodeEnd m == bmCodeEnd m') $
    fail "internal: Attempt to merge memories with different code endpoints."
  unless (bmBasicBlockMap m == bmBasicBlockMap m') $
    fail "internal: Attempt to merge memories with different block addresses."
  unless (bmDataAddr m == bmDataAddr m') $
    fail "Attempt to merge memories with different data segment addresses."
  unless (bmDataEnd m == bmDataEnd m') $
    fail "internal: Attempt to merge memories with different data segment endpoints."
  newStorage <- mergeStorage be (c LV.! 0) (bmStorage m) (bmStorage m')
  -- Free lists should be implicitly equivalent if storages are compatible.
  return m { bmStorage = newStorage }

bmInitGlobalBytes :: (Eq l, LV.Storable l)
                  => BitEngine l
                  -> Int         -- ^ Width of pointers in bits.
                  -> BitMemory l
                  -> LV.Vector l
                  -> IO (Maybe (BitTerm l, BitMemory l))
bmInitGlobalBytes be ptrWidth m bytes
  | newDataAddr > bmDataEnd m = return Nothing
  | otherwise = do
      let ptrv = beVectorFromInt be ptrWidth dataAddr
          mem  = uninitRegion be ptrWidth dataAddr newDataAddr (bmStorage m)
      (c,newStorage) <- storeBytes be mem bytes ptrv
      assert (c == beTrue be) $
        return $ Just ( BitTerm ptrv
                      , m { bmStorage = newStorage, bmDataAddr = newDataAddr })
  where
    dataAddr    = bmDataAddr m
    newDataAddr = dataAddr + toInteger (byteSize bytes)

bmAddDefine :: (Eq l, LV.Storable l)
            => BitEngine l -- ^ Bit engine for literals.
            -> Int -- ^ Width of pointers
            -> BitMemory l -- ^ Memory
            -> LLVM.Symbol -- ^ Definition
            -> V.Vector LLVM.BlockLabel -- ^ Labels for blocks
            -> Maybe (BitTerm l, BitMemory l)
bmAddDefine be ptrWidth m def blocks
    | newCodeAddr > bmCodeEnd m
    = Nothing
    | otherwise
    = Just ( BitTerm (beVectorFromInt be ptrWidth codeAddr)
           , m { bmStorage = newStorage
               , bmCodeAddr = newCodeAddr
               , bmBasicBlockMap = newBBMap
               }
           )
  where newSpaceReq = 1 + toInteger (V.length blocks)
        codeAddr = bmCodeAddr m
        newCodeAddr = codeAddr + newSpaceReq
        updateAddr a | a == codeAddr = SDefine def
                     | otherwise     = SBlock def (blocks V.! fromInteger (a - codeAddr - 1))
        newStorage = setBytes ptrWidth codeAddr newCodeAddr updateAddr (bmStorage m)
        newBBMap = addBlockLabels ptrWidth be def blocks (codeAddr + 1) (bmBasicBlockMap m)

-- | Return symbol as given address in memory.
bmLookupDefine :: (Eq l, LV.Storable l)
               => BitEngine l
               -> BitMemory l
               -> BitTerm l
               -> LookupDefineResult
bmLookupDefine be m (BitTerm a) = do
  case beVectorToMaybeInt be a of
    Nothing -> Indeterminate
    Just (w, v) ->
      case loadDef (bmStorage m) w v of
        Nothing -> Invalid
        Just d -> Result d

bmStackAlloca :: (Eq l, LV.Storable l)
              => BitEngine l
              -> Int       -- ^ Width of pointer in bits.
              -> BitMemory l
              -> Integer   -- ^ Element size
              -> BitTerm l -- ^ Number of elements
              -> Int       -- ^ Alignment constraint
              -> StackAllocaResult (BitTerm l) (BitMemory l)
bmStackAlloca be ptrWidth bm eltSize (BitTerm cntVector) a =
  case beVectorToMaybeInt be cntVector of
    Nothing -> SASymbolicCountUnsupported
    Just (_,cnt) ->
      let mkRes c res endAddr newAddr =
            let newStorage = uninitRegion be ptrWidth res endAddr (bmStorage bm)
             in SAResult (BitTerm (LV.singleton (beLitFromBool be c)))
                         (BitTerm (beVectorFromInt be ptrWidth res))
                         bm { bmStorage = newStorage, bmStackAddr = newAddr }
          -- Get new bit memory.
          r | bmStackGrowsUp bm =
                let alignedAddr  = alignUp (bmStackAddr bm) a
                    newStackAddr = alignedAddr + eltSize * cnt
                 in mkRes (newStackAddr <= bmStackEnd bm)
                          alignedAddr
                          newStackAddr
                          newStackAddr
            | otherwise =
                let sz = eltSize * cnt
                    alignedAddr = alignDn (bmStackAddr bm - sz) a
                 in mkRes (alignedAddr >= bmStackEnd bm)
                          alignedAddr
                          (alignedAddr + sz)
                          alignedAddr
       in r

-- | Push stack frame to memory.
bmStackPush :: BitMemory l -> BitMemory l
bmStackPush bm = bm { bmStackFrames = bmStackAddr bm : bmStackFrames bm }

-- | Pop stack frame in memory and invalidate old addresses.
bmStackPop :: Int -- ^ Width of pointer in bits.
           -> BitMemory l
           -> BitMemory l
bmStackPop _ BitMemory { bmStackFrames = [] } =
  bmError "internal: Attempted to pop stack frame from memory when no stack frames have been pushed."
bmStackPop ptrWidth bm@BitMemory { bmStackFrames = f : fl } =
  bm { bmStorage =
         let (l,h) | bmStackGrowsUp bm = (f, bmStackAddr bm)
                   | otherwise = (bmStackAddr bm, f)
          in setBytes ptrWidth l h (\_ -> SUnallocated) (bmStorage bm)
     , bmStackAddr = f
     , bmStackFrames = fl
     }

blockPower :: Integer -> Int
blockPower v = go 0 1
  where go p n | n >= v = p
               | otherwise = go (p + 1) (n `shiftL` 1)

bmHeapAlloc :: (Eq l, LV.Storable l)
            => BitEngine l
            -> Int       -- ^ Width of pointer in bits.
            -> BitMemory l
            -> Integer   -- ^ Element size
            -> BitTerm l -- ^ Number of elements
            -> Int       -- ^ Alignment constraint
            -> HeapAllocResult (BitTerm l) (BitMemory l)
bmHeapAlloc be ptrWidth bm eltSize (BitTerm cntVector) a =
  case beVectorToMaybeInt be cntVector of
    Nothing -> HASymbolicCountUnsupported
    Just (_, cnt) ->
      let -- Get number requested.
          -- @nm x y@ computes the next multiple m of y s.t. m >= y
          nm x y = ((y + x - 1) `div` x) * x
          -- Pad up to the end of the aligned region; we do this because any
          -- global data that gets copied into this space will be padded to this
          -- size by LLVM.
          sz = eltSize * cnt
          padBytes = nm (2 ^ a :: Integer) sz - sz
          pwr = blockPower (sz + padBytes)
          size = 2 ^ pwr
          mres = allocBlock (bmFreeList bm) pwr
          false = BitTerm $ beVectorFromInt be 1 0
          true = BitTerm $ beVectorFromInt be 1 1
          zeroTerm = BitTerm (beVectorFromInt be (LV.length cntVector) 0) in
      case mres of
        Just (freeList, addr) ->
          let endAddr = addr + size
              addrTerm = BitTerm $ beVectorFromInt be ptrWidth addr
              newStorage = uninitRegion be ptrWidth addr endAddr (bmStorage bm) in
          HAResult true
                   addrTerm
                   bm { bmFreeList = freeList
                      , bmStorage = newStorage
                      }
        Nothing -> HAResult false zeroTerm bm

bmMemCopy :: (Eq l, LV.Storable l)
          => BitEngine l -- ^ Bit engine for literals
          -> BitMemory l
          -> BitTerm l   -- ^ Destination pointer
          -> BitTerm l   -- ^ Source pointer
          -> BitTerm l   -- ^ Length value
          -> BitTerm l   -- ^ Alignment in bytes
          -> IO (BitTerm l, BitMemory l)
bmMemCopy be m (BitTerm dst) src (BitTerm len0) (BitTerm _align) = do
  -- TODO: Alignment and overlap checks?
  (cr, bytes) <- loadBytes be (bmLoadByte be m) src len
  (cw, newStorage) <- storeBytes be (bmStorage m) bytes dst
  c <- beAnd be cr cw
  return (termFromLit c, m { bmStorage = newStorage })
  where
    len = case beVectorToMaybeInt be len0 of
            Nothing    -> bmError $ "Symbolic memcpy len not supported"
            Just (_,x) -> x

-- | Memory model for explicit buddy allocation scheme.
buddyMemModel :: (Eq l, LV.Storable l)
              => LLVMContext
              -> BitEngine l
              -> BitBlastMemModel (BitMemory l) l
buddyMemModel lc be = mm
 where ptrWidth = llvmAddrWidthBits lc
       mm = MemModel {
                mmDump = bmDump be
              , mmLoad = \m ptr sz -> do
                 (c,v) <- loadBytes be (bmLoadByte be m) ptr sz
                 return (termFromLit c,v)
              , mmStore = \m bytes (BitTerm ptr) -> do
                 (c,newStorage) <- storeBytes be (bmStorage m) bytes ptr
                 return (termFromLit c, m { bmStorage = newStorage })
              , mmMux = bmMerge be
              , mmInitGlobal = bmInitGlobalBytes be ptrWidth
              , mmAddDefine = return `c3` bmAddDefine be ptrWidth
              , mmBlockAddress = blockAddress . bmBasicBlockMap
              , mmLookupDefine = bmLookupDefine be
              , mmStackAlloca = return `c4` bmStackAlloca be ptrWidth
              , mmStackPush = \mem -> return (termFromLit (beTrue be), bmStackPush mem)
              , mmStackPop = return . bmStackPop (llvmAddrWidthBits lc)
<<<<<<< HEAD
              , mmHeapAlloc = return `c4` bmHeapAlloc ptrWidth be
              , mmMemCopy = bmMemCopy be
=======
              , mmHeapAlloc = return `c4` bmHeapAlloc be ptrWidth
              , mmMemCopy = bmMemCopy be 
>>>>>>> 69c99868
              }

buddyInitMemory :: MemGeom -> BitMemory l
buddyInitMemory mg =
  case mgSanityCheck mg of
    Just msg -> bmError ("internal: " ++ msg)
    Nothing ->
      BitMemory { bmStorage = SUnallocated
                , bmBasicBlockMap = Map.empty
                , bmStackAddr = start (mgStack mg)
                , bmStackEnd = end (mgStack mg)
                , bmStackFrames = []
                , bmCodeAddr = start (mgCode mg)
                , bmCodeEnd = end (mgCode mg)
                , bmDataAddr = start (mgData mg)
                , bmDataEnd = end (mgData mg)
                , bmFreeList = initFreeList (start (mgHeap mg)) (end (mgHeap mg))
                }

createBuddyMemModel :: (Eq l, LV.Storable l)
                    => LLVMContext
                    -> BitEngine l
                    -> MemGeom
                    -> IO ( BitBlastMemModel (BitMemory l) l
                          , BitMemory l)
createBuddyMemModel lc be mg =
  return (buddyMemModel lc be, buddyInitMemory mg)

-- DagMemory {{{1

data DMDag l = DMDag {
    dmAppNodeMap :: !(Map (DMApp l) (DagMemory l))
  , dmNodeCount :: !Int
  }

data DagMemory l = DagMemory {
    dmNodeIdx :: Int
  , dmNodeApp :: DMApp l
    -- | Current address for stack.
  , dmStack :: LV.Vector l
    -- | Frames on stack.
  , dmStackFrames :: [LV.Vector l]
    -- | Address for next value in code segment.
  , dmCode :: Addr
     -- | Maps concrete addresses to associated symbol.
  , dmDefineMap :: Map Addr LLVM.Symbol
     -- | Maps basic blocks to associated address.
  , dmBasicBlockMap :: BasicBlockMap l
    -- | Address for next value in data segment.
  , dmData :: Addr
    -- | Address for next value in heap.
  , dmHeap :: LV.Vector l
    -- Cache mapping ranges to literal indicating if range is allocated.
  , dmAllocCache :: IORef (Map (Range (LV.Vector l)) l)
    -- Cache mapping ranges to literal indicating if range is initialized.
  , dmInitCache :: IORef (Map (Range (LV.Vector l)) l)
    -- | Maps byte addresses to (allocated,initialized,value) tuple.
  , dmLoadCache :: IORef (Map (LV.Vector l) (LV.Vector l))
  }

instance Eq (DagMemory l) where
  x == y = dmNodeIdx x == dmNodeIdx y

instance Ord (DagMemory l) where
  x `compare` y = dmNodeIdx x `compare` dmNodeIdx y

-- Query operations:
--  Load
--  Allocat

type Byte l = LV.Vector l

type SymAddr l = LV.Vector l

data DMApp l
   = DMInitial
     -- | @DMAddDefine s bl p@ denotes memory obtained from adding definition to
     -- memory.
   | DMAddDefine LLVM.Symbol (V.Vector LLVM.BlockLabel) (DagMemory l)
     -- | @DMAlloc base end prev@ denotes the memory obtained by
     -- allocating bytes in @[base,end)@ to @prev@.
   | DMAlloc (SymAddr l) (SymAddr l) (DagMemory l)
   | DMStackPush (DagMemory l)
     -- | @DMStackPop base end prev@ denotes the memory obtained by?b
     -- deallocating bytes in @[base,end)@ to @prev@.  The range may
     -- be empty.
   | DMStackPop (SymAddr l) (SymAddr l) (DagMemory l)
     -- | @DMStore addr end valueBytes prev@.  The range [addr end) is
     -- non-empty.
   | DMStore (SymAddr l) (SymAddr l) (V.Vector (Byte l)) (DagMemory l)
     -- | @DMMemCopy dest destEnd src prev@.  The range [dest destEnd)
     -- may be empty.
   | DMMemCopy (SymAddr l) (SymAddr l) (SymAddr l) (DagMemory l)
   | DMMerge l (DagMemory l) (DagMemory l)
  deriving (Eq, Ord)

prettyMemIdx :: DagMemory l -> Doc
prettyMemIdx m = char '$' <> int (dmNodeIdx m)

bePrettyRange :: (Eq l, LV.Storable l) => BitEngine l -> Range (LV.Vector l) -> Doc
bePrettyRange be (s,e) = char '[' <> bePrettyLV be s <> comma <+> bePrettyLV be e <> char ')'

dmPrintApp :: (Eq l, LV.Storable l) => BitEngine l -> DMApp l -> Doc
dmPrintApp be app =
  case app of
    DMInitial -> text "initial"
    DMAddDefine d bl mem  -> text "define"    <+> text (show d) <+> pblocks bl <+> pm mem
    DMAlloc s e mem       -> text "alloc"     <+> pr (s,e) <+> pm mem
    DMStackPush mem       -> text "stackPush" <+> pm mem
    DMStackPop s e mem    -> text "stackPop"  <+> pr (s,e) <+> pm mem
    DMStore s e bytes mem -> text "store"     <+> pr (s,e) <+> text ":=" <+> pbytes bytes <+> pm mem
    DMMemCopy s e src mem -> text "memCopy"   <+> pr (s,e) <+> text ":= *" <> paddr src <+> pm mem
    DMMerge c t f         -> text "merge"     <+> pl c <+> char '?' <+> pm t <+> char ':' <> pm f
 where pr = bePrettyRange be
       pl = bePrettyLit be
       pm m = prettyMemIdx m
       pblocks = brackets . hsep . punctuate comma . V.toList . V.map (text . show)
       pbytes  = brackets . hsep . punctuate comma . V.toList . V.map (bePrettyLV be)
       paddr   = bePrettyLV be

dmMemArgs :: DMApp l -> [DagMemory l]
dmMemArgs DMInitial = []
dmMemArgs (DMAddDefine _ _ m) = [m]
dmMemArgs (DMAlloc _ _ m) = [m]
dmMemArgs (DMStackPush m) = [m]
dmMemArgs (DMStackPop _ _ m) = [m]
dmMemArgs (DMStore _ _ _ m) = [m]
dmMemArgs (DMMemCopy _ _ _ m) = [m]
dmMemArgs (DMMerge _ t f) = [t, f]

lfp :: Ord a => (a -> [a]) -> Set a -> Set a
lfp fn initSet = impl initSet (Set.toList initSet)
  where impl s [] = s
        impl s (h:r) = impl (foldl' (flip Set.insert) s new) (new ++ r)
          where new = filter (flip Set.notMember s) (fn h)

dmDump :: (Eq l, LV.Storable l)
       => BitEngine l -> Bool -> DagMemory l -> Maybe [Range Addr] -> IO ()
dmDump be _ mem _ = do
  -- Steps: Build list of memory addresses to print out.
  let allNodes = lfp (dmMemArgs . dmNodeApp) (Set.singleton mem)
  forM_ (Set.toList allNodes) $ \m -> do
    putStrLn $ render $ prettyMemIdx m <> colon <+> dmPrintApp be (dmNodeApp m)

-- | Returns predicate indicating if memory can be writen to.
dmIsAllocated :: (LV.Storable l, Ord l)
             => BitEngine l
             -> DagMemory l
             -> Range (LV.Vector l) -- ^ Bytes to check if writable (assumed to be non-empty)
             -> IO l
dmIsAllocated be = parseMem
  where eq = beEqVector be
        (|||) = beOrM be
        leq = beUnsignedLeq be
        parseMem mem range = do
          let ref = dmAllocCache mem
          let cache mp = mp >>= \p -> modifyIORef ref (Map.insert range p) >> return p
          allocCache <- readIORef ref
          case Map.lookup range allocCache of
            Just p -> return p
            Nothing -> do
              case dmNodeApp mem of
                DMInitial           -> cache $ beEqVector be (start range) (end range)
                DMAlloc s e pm      -> cache $ beRangeCovered be (parseMem pm) range (s,e)
                DMStackPop s e pm   -> cache $
                  beAndM be
                         ((end range `leq` s) ||| (e `leq` start range) ||| (s `eq` e))
                         (parseMem pm range)
                DMMerge dmc tm fm   -> cache $ beIteM be dmc (parseMem tm range) (parseMem fm range)
                DMStackPush pm      -> parseMem pm range
                DMAddDefine _ _ pm  -> parseMem pm range
                DMStore _ _ _ pm    -> parseMem pm range
                DMMemCopy _ _ _ pm  -> parseMem pm range

dmIsInitialized :: (Ord l, LV.Storable l)
                => BitEngine l
                -> DagMemory l
                -> Range (LV.Vector l)
                -> IO l
dmIsInitialized be = parseMem
  where eq = beEqVector be
        (|||) = beOrM be
        leq = beUnsignedLeq be
        parseMem mem range = do
          let ref = dmInitCache mem
          let cache mp = mp >>= \p -> modifyIORef ref (Map.insert range p) >> return p
          initCache <- readIORef ref
          case Map.lookup range initCache of
            Just p -> return p
            Nothing -> do
              case dmNodeApp mem of
                DMInitial -> return (beFalse be)
                DMStackPop s e pm -> cache $
                  beAndM be
                         ((end range `leq` s) ||| (e `leq` start range) ||| (s `eq` e))
                         (parseMem pm range)
                DMStore s e _ pm   -> cache $ beRangeCovered be (parseMem pm) range (s,e)
                DMMemCopy d e _ pm -> cache $ beRangeCovered be (parseMem pm) range (d,e)
                DMMerge dmc t f    -> cache $ beIteM be dmc (parseMem t range) (parseMem f range)
                DMStackPush pm     -> parseMem pm range
                DMAddDefine _ _ pm -> parseMem pm range
                DMAlloc _ _ pm     -> parseMem pm range

dmLoadByte :: (Ord l, LV.Storable l)
           => BitEngine l
           -> DagMemory l
           -> LV.Vector l
           -> IO (LV.Vector l) -- ^ Verification condition and value.
dmLoadByte be = parseMem
  where invalidResult = beDontCareByte be
        -- Perform mux of (Lit,LitVector) pairs
        parseMem n ptr = do
          let ref = dmLoadCache n
          let cache mp = mp >>= \p -> modifyIORef ref (Map.insert ptr p) >> return p
          loadCache <- readIORef ref
          case Map.lookup ptr loadCache of
            Just res -> return res
            Nothing -> do
              case dmNodeApp n of
                DMInitial -> return invalidResult
                DMStore s e bytes pm -> cache $ do
                  inRange <- beInRange be ptr (s, e)
                  beIteVector be
                              inRange
                              (do vidx <- beSubInt be ptr s
                                  beMuxGeneral (beIteVector be)
                                               (toInteger (V.length bytes - 1))
                                               vidx
                                               (return . (bytes V.!) . fromInteger))
                              (parseMem pm ptr)
                DMMemCopy d e src pm -> cache $ do
                  inRange <- beInRange be ptr (d,e)
                  let prevPtr = beAddInt be src =<< beSubInt be ptr d
                  parseMem pm =<< beIteVector be inRange prevPtr (return ptr)
                DMMerge dmc t f    -> cache $ beIteVector be dmc (parseMem t ptr) (parseMem f ptr)
                DMAddDefine _ _ pm -> parseMem pm ptr
                DMAlloc _ _ pm     -> parseMem pm ptr
                DMStackPush pm     -> parseMem pm ptr
                DMStackPop _ _ pm  -> parseMem pm ptr

-- | @loadBytes be mem ptr size@ returns term representing all the bits with given size.
dmLoadBytes :: (Ord l, LV.Storable l)
            => BitEngine l
            -> DagMemory l
            -> BitTerm l
            -> Integer
            -> IO (BitTerm l, LV.Vector l)
dmLoadBytes be _ (BitTerm _) 0 = return (termFromLit (beTrue be), LV.empty)
dmLoadBytes be mem (BitTerm ptr) sz = do
  ptrEnd <- beAddIntConstant be ptr sz
  c <- dmIsInitialized be mem (ptr,ptrEnd)
  r <- forM [1..sz] $ \i -> do
         dmLoadByte be mem =<< beAddIntConstant be ptr (i-1)
  return (termFromLit c, LV.concat r)

-- | Returns node with given app, creating it if necessary.  The function passed
-- in gives the opportunity to modify the node before it is cached.
dmGetMem :: (Ord l, LV.Storable l)
         => IORef (DMDag l)
         -> DagMemory l
         -> DMApp l
         -> (DagMemory l -> IO (DagMemory l))
         -> IO (DagMemory l)
dmGetMem ref base app nodeFn = do
  dg <- readIORef ref
  case Map.lookup app (dmAppNodeMap dg) of
    Just r -> return r
    Nothing -> do
      let c = dmNodeCount dg
      r <- nodeFn base { dmNodeIdx = c, dmNodeApp = app }
      let dg' = DMDag { dmAppNodeMap = Map.insert app r (dmAppNodeMap dg)
                      , dmNodeCount = 1 + c }
      dg' `seq` writeIORef ref dg'
      return r

-- | Store bytes in memory
dmStoreBytes :: (Ord l, LV.Storable l)
             => BitEngine l -> IORef (DMDag l)
             -> DagMemory l -> LV.Vector l -> BitTerm l -> IO (BitTerm l, DagMemory l)
dmStoreBytes be ref mem flatBytes (BitTerm ptr)
  | V.length bytes == 0 = return (termFromLit (beTrue be), mem)
  | otherwise = do
    ptrEnd <- beAddIntConstant be ptr (toInteger (V.length bytes))
    c <- dmIsAllocated be mem (ptr,ptrEnd)
    m <- dmGetMem ref mem (DMStore ptr ptrEnd bytes mem) $ \m -> do
           initRef <- newIORef Map.empty
           loadRef <- newIORef Map.empty
           return m { dmInitCache = initRef
                    , dmLoadCache = loadRef
                    }
    return (termFromLit c, m)
 where bytes = sliceIntoBytes flatBytes

dmMux :: (Ord l, LV.Storable l)
      => BitEngine l -> IORef (DMDag l)
      -> BitTerm l -> DagMemory l -> DagMemory l -> IO (DagMemory l)
dmMux be ref (BitTerm c) t f = assert (LV.length c == 1) $ do
  unless (dmBasicBlockMap t == dmBasicBlockMap f) $
    fail "internal: Attempt to merge memories with different block addresses."
  unless (length (dmStackFrames t) == length (dmStackFrames f)) $
    fail "internal: Attempt to merge memories with different numbers of stacks pushed."
  unless (dmCode t == dmCode f) $
    fail "internal: Attempt to merge memories with different code addresses."
  unless (dmData t == dmData f) $
    fail "Attempt to merge memories with different data segment addresses."
  let mux = LV.zipWithM (beIte be (c LV.! 0))
  dmGetMem ref t (DMMerge (c LV.! 0) t f) $ \m -> do
    newStack <- mux (dmStack t) (dmStack f)
    newStackFrames <- zipWithM mux (dmStackFrames t) (dmStackFrames f)
    newHeap <- mux (dmHeap t) (dmHeap f)
    allocRef <- newIORef Map.empty
    initRef <- newIORef Map.empty
    loadRef <- newIORef Map.empty
    return m { dmStack = newStack
             , dmStackFrames = newStackFrames
             , dmHeap = newHeap
             , dmAllocCache = allocRef
             , dmInitCache = initRef
             , dmLoadCache = loadRef
             }

-- | Initialize global data memory.
dmInitGlobal :: (Ord l, LV.Storable l)
             => BitEngine l
             -> Int  -- ^ Width of pointer
             -> Addr -- ^ End of data region
             -> IORef (DMDag l)
             -> DagMemory l -> LV.Vector l -> IO (Maybe (BitTerm l, DagMemory l))
dmInitGlobal be ptrWidth dataEnd ref mem flatBytes
  | byteCount == 0 = return $ Just (BitTerm ptr, mem)
  | dataEnd - dmData mem < byteCount = return Nothing
  | otherwise = do
      -- Allocate space in data segment
      mem1 <- dmGetMem ref mem (DMAlloc ptr ptrEnd mem) $ \m -> do
        allocRef <- newIORef Map.empty
        return m { dmData = nextData
                 , dmAllocCache = allocRef }
      -- Store bytes
      mem2 <- dmGetMem ref mem1 (DMStore ptr ptrEnd bytes mem) $ \m -> do
        initRef <- newIORef Map.empty
        loadRef <- newIORef Map.empty
        return m { dmInitCache = initRef
                 , dmLoadCache = loadRef
                 }
      -- Return result
      return $ Just (BitTerm ptr, mem2)
  where bytes = sliceIntoBytes flatBytes
        byteCount = toInteger (V.length bytes)
        nextData = dmData mem + byteCount
        ptr = beVectorFromInt be ptrWidth (dmData mem)
        ptrEnd = beVectorFromInt be ptrWidth nextData

dmAddDefine :: (Ord l, LV.Storable l)
            => BitEngine l
            -> Int -- ^ width of pointers
            -> Addr -- ^ code end
            -> IORef (DMDag l)
            -> DagMemory l -- ^ Memory
            -> LLVM.Symbol -- ^ Definition
            -> V.Vector LLVM.BlockLabel -- ^ Labels for blocks
            -> IO (Maybe (BitTerm l, DagMemory l))
dmAddDefine be ptrWidth codeEnd ref mem def blocks
   -- TODO: Alignment and overlap checks?
  | remaining >= bytesReq = do
      -- Get new memory
      m <- dmGetMem ref mem (DMAddDefine def blocks mem) $ \m ->
        return m { dmCode = ptr + bytesReq
                 , dmDefineMap = Map.insert ptr def (dmDefineMap m)
                 , dmBasicBlockMap = addBlockLabels ptrWidth be def blocks ptr (dmBasicBlockMap m)
                 }
      -- Return result
      return $ Just (BitTerm (beVectorFromInt be ptrWidth ptr), m)
  | otherwise = return Nothing
  where ptr = dmCode mem
        remaining = codeEnd - ptr
        bytesReq = 1 + toInteger (V.length blocks)

dmLookupDefine :: (Eq l, LV.Storable l)
               => BitEngine l
               -> DagMemory l
               -> BitTerm l
               -> LookupDefineResult
dmLookupDefine be mem (BitTerm a) = do
  case beVectorToMaybeInt be a of
    Nothing -> Indeterminate
    Just (_w, v) ->
      case Map.lookup v (dmDefineMap mem) of
        Nothing -> Invalid
        Just d -> Result d

dmStackAlloca :: (Ord l, LV.Storable l)
              => BitEngine l -- ^ Bit engine
              -> Int -- ^ Width of pointer in bits
              -> Bool -- ^ Flag indicates stack grows up
              -> LV.Vector l -- ^ End of stack
              -> IORef (DMDag l)
              -> DagMemory l
              -> Integer
              -> BitTerm l
              -> Int
              -> IO (StackAllocaResult (BitTerm l) (DagMemory l))
dmStackAlloca be ptrWidth stackGrowsUp stackEnd ref mem eltSize (BitTerm eltCount) _align = do
  let stack = dmStack mem
      eltCountSize = LV.length eltCount
  newSizeExt <- beFullMulIntConstant be eltCount (ptrWidth,eltSize)
  spaceRem <- if stackGrowsUp
                then stackEnd `sub` stack
                else stack `sub` stackEnd
  let spaceRemExt = spaceRem LV.++ LV.replicate eltCountSize (beFalse be)
  c <- beUnsignedLeq be newSizeExt spaceRemExt
  let newSize = LV.take ptrWidth newSizeExt
      mkMem app newStack =
        dmGetMem ref mem app $ \m -> do
          allocRef <- newIORef Map.empty
          return m { dmStack = newStack, dmAllocCache = allocRef }
  case () of
   _ | c == beFalse be -> do
        return (SAResult (termFromLit c) (BitTerm stack) mem)
     | stackGrowsUp -> do
        newStack <- stack `add` newSize
        m <- mkMem (DMAlloc stack newStack mem) newStack
        return (SAResult (termFromLit c) (BitTerm stack) m)
     | otherwise -> do
        newStack <- stack `sub` newSize
        m <- mkMem (DMAlloc newStack stack mem) newStack
        return (SAResult (termFromLit c) (BitTerm newStack) m)
 where add = beAddInt be
       sub = beSubInt be

-- | Push stack frame to memory.
-- N.B. To avoid empty deallocations in stack pop, we always add a byte to
-- the stack when pushing.
dmStackPushFrame :: (LV.Storable l, Ord l)
                 => BitEngine l -> IORef (DMDag l)
                 -> DagMemory l -> IO (BitTerm l, DagMemory l)
dmStackPushFrame be ref mem = do
  r <- dmGetMem ref mem (DMStackPush mem) $ \m ->
         return m { dmStackFrames = dmStack mem : dmStackFrames mem }
  return (termFromLit (beTrue be), r)

-- | Pop stack frame in memory and invalidate old addresses.
dmStackPopFrame :: (LV.Storable l, Ord l)
                => Bool -- ^ Flag indicating if stack should grow up in memory.
                -> IORef (DMDag l)
                -> DagMemory l
                -> IO (DagMemory l)
dmStackPopFrame stackGrowsUp ref mem =
  case dmStackFrames mem of
   [] -> bmError "internal: Attempted to pop stack frame from memory when no stack frames have been pushed."
   f : fl -> do
     let (ptr,ptrEnd) = if stackGrowsUp then (f,dmStack mem) else (dmStack mem,f)
     dmGetMem ref mem (DMStackPop ptr ptrEnd mem) $ \m -> do
       allocRef <- newIORef Map.empty
       initRef <- newIORef Map.empty
       return m { dmAllocCache = allocRef
                , dmInitCache = initRef
                , dmStack = f
                , dmStackFrames = fl
                }

dmHeapAlloc :: (Ord l, LV.Storable l)
            => BitEngine l -- ^ Bit engine
            -> Int -- ^ Width of pointer in bits
            -> LV.Vector l -- ^ End of heap
            -> IORef (DMDag l)
            -> DagMemory l
            -> Integer
            -> BitTerm l
            -> Int
            -> IO (HeapAllocResult (BitTerm l) (DagMemory l))
dmHeapAlloc be ptrWidth heapEnd ref mem eltSize (BitTerm eltCount) _align = do
  let heap = dmHeap mem
      eltCountSize = LV.length eltCount
  newSizeExt <- beFullMulIntConstant be eltCount (ptrWidth,eltSize)
  spaceRem <- beSubInt be heapEnd heap
  let spaceRemExt = spaceRem LV.++ LV.replicate eltCountSize (beFalse be)
  c <- beUnsignedLeq be newSizeExt spaceRemExt
  case () of
   _ | c == beFalse be -> do
        return (HAResult (termFromLit c) (BitTerm heap) mem)
     | otherwise -> do
        let newSize = LV.take ptrWidth newSizeExt
        newHeap <- beAddInt be heap newSize
        m <- dmGetMem ref mem (DMAlloc heap newHeap mem) $ \m -> do
               allocRef <- newIORef Map.empty
               return m { dmHeap = newHeap, dmAllocCache = allocRef }
        return (HAResult (termFromLit c) (BitTerm heap) m)

-- | Store bytes in memory
dmMemCopy :: (Ord l, LV.Storable l)
          => BitEngine l
          -> Int -- ^ Pointer width
          -> IORef (DMDag l)
          -> DagMemory l
          -> BitTerm l   -- ^ Destination pointer
          -> BitTerm l   -- ^ Source pointer
          -> BitTerm l   -- ^ Length value
          -> BitTerm l   -- ^ Alignment in bytes
          -> IO (BitTerm l, DagMemory l)
dmMemCopy be ptrWidth ref mem (BitTerm dest) (BitTerm src) (BitTerm l) (BitTerm _)
 | LV.length src /= ptrWidth = bmError "internal: src pointer size does not match pointer width."
 | LV.length dest /= ptrWidth = bmError "internal: dest pointer size does not match pointer width"
 | otherwise = do
    let lWidth = LV.length l
    let lext | lWidth == ptrWidth = l
             | lWidth >= ptrWidth = LV.drop (lWidth - ptrWidth) l
             | otherwise = LV.replicate (ptrWidth - lWidth) (beFalse be) LV.++ l
    -- TODO: Alignment and overlap checks?
    -- Check overflows
    (srcOverflow,srcEnd) <- beFullAddInt be src lext
    (destOverflow,destEnd) <- beFullAddInt be dest lext
    let lenOverflow | lWidth >= ptrWidth = beIsNonZero be (LV.take (lWidth - ptrWidth) l)
                    | otherwise = return (beFalse be)
    let addrOverflow = beOrM be lenOverflow (beOr be srcOverflow destOverflow)
                             -- Check src is readable and dest is writable
    let memValid = beAndM be (dmIsInitialized be mem (src, srcEnd))
                             (dmIsAllocated be mem (dest, destEnd))
    c <- beOrM be (beIsZero be l)
                  (beAndM be (beNeg be <$> addrOverflow) memValid)
    -- Get new memory
    m <- dmGetMem ref mem (DMMemCopy dest destEnd src mem) $ \m -> do
        initRef <- newIORef Map.empty
        loadRef <- newIORef Map.empty
        return m { dmInitCache = initRef
                 , dmLoadCache = loadRef
                 }
    -- Return result
    return (termFromLit c,m)

createDagMemModel :: (Ord l, LV.Storable l)
                  => LLVMContext
                  -> BitEngine l
                  -> MemGeom
                  -> IO (BitBlastMemModel (DagMemory l) l, DagMemory l)
createDagMemModel lc be mg = do
  let ptrWidth = llvmAddrWidthBits lc
  let stackGrowsUp = not (decreasing (mgStack mg))
  ref <- newIORef DMDag { dmAppNodeMap = Map.empty, dmNodeCount = 1 }
  let ptrEnd range = beVectorFromInt be ptrWidth (end range)
  let mm = MemModel {
               mmLoad = dmLoadBytes be
             , mmStore = dmStoreBytes be ref
             , mmMux = dmMux be ref
             , mmInitGlobal = dmInitGlobal be ptrWidth (end (mgData mg)) ref
             , mmDump = dmDump be
             , mmAddDefine = dmAddDefine be ptrWidth (end (mgCode mg)) ref
             , mmBlockAddress = blockAddress . dmBasicBlockMap
             , mmLookupDefine = dmLookupDefine be
             , mmStackAlloca = dmStackAlloca be ptrWidth stackGrowsUp (ptrEnd (mgStack mg)) ref
             , mmStackPush = dmStackPushFrame be ref
             , mmStackPop = dmStackPopFrame stackGrowsUp ref
             , mmHeapAlloc = dmHeapAlloc be ptrWidth (ptrEnd (mgHeap mg)) ref
             , mmMemCopy = dmMemCopy be ptrWidth ref
             }
  allocRef <- newIORef Map.empty
  initRef <- newIORef Map.empty
  loadRef <- newIORef Map.empty
  let mem = DagMemory { dmNodeIdx = 0
                      , dmNodeApp = DMInitial
                      , dmStack = beVectorFromInt be ptrWidth (start (mgStack mg))
                      , dmStackFrames = []
                      , dmCode = start (mgCode mg)
                      , dmDefineMap = Map.empty
                      , dmBasicBlockMap = Map.empty
                      , dmData = start (mgData mg)
                      , dmHeap = beVectorFromInt be ptrWidth (start (mgHeap mg))
                      , dmAllocCache = allocRef
                      , dmInitCache = initRef
                      , dmLoadCache = loadRef
                      }
  return (mm, mem)

-- Aiger operations {{{1

evalAigerImpl :: (LV.Storable l, Eq l) =>
                 BitEngine l -> [Bool] -> BitTerm l
              -> IO (BitTerm l)
evalAigerImpl be inps (BitTerm t) = BitTerm <$> do
  LV.map (beLitFromBool be) <$> beEvalAigV be (LV.fromList inps) t

-- Arithmetic and logical operations {{{1

bitIte :: (LV.Storable l, Eq l) =>
          BitEngine l -> BitTerm l -> BitTerm l -> BitTerm l
       -> IO (BitTerm l)
bitIte be (BitTerm c) (BitTerm a) (BitTerm b) = BitTerm <$> do
  let zero = LV.replicate (LV.length c) (beFalse be)
  cbit <- beEqVector be c zero
  beIteVector be cbit (return b) (return a)

bitICmp :: (LV.Storable l, Eq l) =>
           BitEngine l -> LLVM.ICmpOp
        -> BitTerm l -> BitTerm l
        -> IO (BitTerm l)
bitICmp be op (BitTerm a) (BitTerm b) =
   (BitTerm . LV.singleton) <$> f be a b
  where f = case op of
              LLVM.Ieq -> beEqVector
              LLVM.Ine -> neg beEqVector
              LLVM.Iugt -> neg beUnsignedLeq
              LLVM.Iuge -> neg beUnsignedLt
              LLVM.Iult -> beUnsignedLt
              LLVM.Iule -> beUnsignedLeq
              LLVM.Isgt -> neg beSignedLeq
              LLVM.Isge -> neg beSignedLt
              LLVM.Islt -> beSignedLt
              LLVM.Isle -> beSignedLeq
        neg fn bend x y = beNeg bend <$> fn bend x y

bitBitwise :: (LV.Storable l, Eq l) =>
              BitEngine l -> LLVM.BitOp
           -> BitTerm l -> BitTerm l
           -> IO (BitTerm l)
bitBitwise be op (BitTerm a) (BitTerm b) = BitTerm <$> f be a b
  where f = case op of
              LLVM.And -> beAndInt
              LLVM.Or -> beOrInt
              LLVM.Xor -> beXorInt
              LLVM.Shl -> beShl
              LLVM.Lshr -> beUnsignedShr
              LLVM.Ashr -> beSignedShr

bitArith :: (LV.Storable l, Eq l) =>
            BitEngine l -> LLVM.ArithOp
         -> BitTerm l -> BitTerm l
         -> IO (BitTerm l)
bitArith be op (BitTerm a) (BitTerm b) = BitTerm <$> f be a b
  where f = case op of
              LLVM.Add  -> beAddInt
              LLVM.Mul  -> beMulInt
              LLVM.Sub  -> beSubInt
              LLVM.SDiv -> beQuot
              LLVM.SRem -> beRem
              LLVM.UDiv -> beQuotUnsigned
              LLVM.URem -> beRemUnsigned
              LLVM.FAdd -> noFloats
              LLVM.FSub -> noFloats
              LLVM.FMul -> noFloats
              LLVM.FDiv -> noFloats
              LLVM.FRem -> noFloats
        noFloats = bmError "floating point arithmetic not currently supported"

bitConv :: (LV.Storable l, Eq l) =>
           BitEngine l -> LLVM.ConvOp
        -> BitTerm l -> LLVM.Type
        -> IO (BitTerm l)
bitConv be op (BitTerm x) (LLVM.PrimType (LLVM.Integer (fromIntegral -> w))) =
  return $ BitTerm (f be w x)
  where f = case op of
              LLVM.Trunc -> assert (w < LV.length x) beTrunc
              LLVM.ZExt  -> assert (w > LV.length x) beZext
              LLVM.SExt  -> assert (w > LV.length x) beSext
              _ -> bmError $ "Unsupported conv op: " ++ show op
bitConv _ _ _ ty = bmError $ "Unsupported conv target type: " ++ show (LLVM.ppType ty)

bitBNot :: (LV.Storable l, Eq l) =>
           BitEngine l -> BitTerm l
        -> IO (BitTerm l)
bitBNot be (BitTerm bv) = BitTerm <$> return (LV.map (beNeg be) bv)

--  SBE Definition {{{1

newtype BitIO m l v = BitIO { liftSBEBitBlast :: IO v }
  deriving (Monad, MonadIO, Functor)

type instance SBETerm (BitIO m l)       = BitTerm l
type instance SBEClosedTerm (BitIO m l) = BitTermClosed l
type instance SBEMemory (BitIO m l)     = m

type BitBlastSBE m l = SBE (BitIO m l)

sbeBitBlast :: (S.PrettyTerm (BitTermClosed l), Eq l, LV.Storable l)
            => LLVMContext
            -> BitEngine l
            -> BitBlastMemModel m l
            -> SBE (BitIO m l)
sbeBitBlast lc be mm = sbe
  where
    sbe = SBE
          { termInt          = (return . BitTerm) `c2` beVectorFromInt be
          , freshInt         = BitIO . fmap BitTerm . beInputVector be
          , termBool         = return . BitTerm . LV.singleton . beLitFromBool be
          , termArray        = return . BitTerm . termArrayImpl
          , termDecomp       = return `c2` termDecompImpl lc be
          , applyIte         = BitIO `c3` bitIte be
          , applyICmp        = BitIO `c3` bitICmp be
          , applyBitwise     = BitIO `c3` bitBitwise be
          , applyArith       = BitIO `c3` bitArith be
          , applyConv        = BitIO `c3` bitConv be
          , applyBNot        = BitIO . bitBNot be
          , termWidth        = fromIntegral . LV.length . btVector
          , closeTerm        = BitTermClosed . (,) be
          , prettyTermD      = S.prettyTermD . closeTerm sbe
          , memDump          = BitIO `c2` mmDump mm True
          , memLoad          = BitIO `c2` loadTerm lc mm
          , memStore         = BitIO `c3` storeTerm lc be mm
          , memMerge         = BitIO `c3` mmMux mm
          , memAddDefine     = \mem d vl -> BitIO $ mmAddDefine mm mem d (V.fromList vl)
          , memInitGlobal    = \m (LLVM.Typed ty gd) ->
                                 BitIO $ mmInitGlobal mm m (termToBytes lc be ty gd)
          , codeBlockAddress = return `c3` mmBlockAddress mm
          , codeLookupDefine = return `c2` mmLookupDefine mm
          , stackAlloca = \m eltTp cnt ->
              BitIO . mmStackAlloca mm m (llvmAllocSizeOf lc eltTp) (LLVM.typedValue cnt)
          , stackPushFrame   = BitIO . mmStackPush mm
          , stackPopFrame    = BitIO . mmStackPop mm
          , heapAlloc        = \m eltTp (LLVM.typedValue -> cnt) ->
              BitIO . mmHeapAlloc mm m (llvmAllocSizeOf lc eltTp) cnt
          , memCopy          = BitIO `c5` mmMemCopy mm
          , writeAiger       = \f t -> BitIO $ beWriteAigerV be f (btVector t)
          , evalAiger        = BitIO `c2` evalAigerImpl be
          }
    termArrayImpl [] = bmError "sbeBitBlast: termArray: empty term list"
    termArrayImpl ts = foldr1 (LV.++) (map btVector ts)

termDecompImpl :: (LV.Storable l, Eq l)
               => LLVMContext
               -> BitEngine l
               -> [LLVM.Type]
               -> BitTerm l
               -> [LLVM.Typed (BitTerm l)]
termDecompImpl lc _be tys0 (BitTerm t)
  | sum (map (llvmMinBitSizeOf lc) tys0) /= fromIntegral (LV.length t)
  = error "termDecompImpl: sum of type sizes must equal bitvector length"
  | otherwise
  = unfoldr slice (t, tys0)
  where
    slice (bv, [])       = assert (LV.null bv) Nothing
    slice (bv, (ty:tys)) = Just (bt $ LV.take sz bv, (LV.drop sz bv, tys))
      where
        bt = LLVM.Typed ty . BitTerm
        sz = fromIntegral $ llvmMinBitSizeOf lc ty

-- Test code {{{1
testSBEBitBlast :: IO ()
testSBEBitBlast = do
  let lc = buildLLVMContext
             (error "no type alias resolution defined")
             []
  be <- createBitEngine
  let mm = buddyMemModel lc be
      m0 = buddyInitMemory (MemGeom (0x10,0x0) (0x0,0x0) (0x0, 0x0) (0x0,0x0))
  -- (mm,m0) <- dagMemModel lc be (0x10,0x0) (0x0,0x0) (0x0, 0x0) (0x0,0x0)
  let sbe = sbeBitBlast lc be mm
  liftSBEBitBlast $ do
    let i32 = LLVM.PrimType (LLVM.Integer 32)
    let ptr = LLVM.PtrTo
    l1 <- termInt sbe 32 1
    liftIO $ putStrLn "m0:"
    memDump sbe m0 Nothing
    SAResult _ sp m1 <- stackAlloca sbe m0 i32 (LLVM.Typed i32 l1) 1
    liftIO $ putStrLn "m1:"
    memDump sbe m1 Nothing
    liftIO $ putStrLn $ show $ beVectorToMaybeInt be (btVector sp)
    lv <- termInt sbe 32 0x12345678
    (_,m2) <- memStore sbe m1 (LLVM.Typed i32 lv) sp
    liftIO $ putStrLn "m2:"
    memDump sbe m2 Nothing
    (BitTerm lc2, BitTerm lv2) <- memLoad sbe m2 (LLVM.Typed (ptr i32) sp)
    liftIO $ putStrLn $ show $ (0x12345678 :: Integer)
    liftIO $ putStrLn $ render $ text "Load condition:" <+> bePrettyLV be lc2
    liftIO $ putStrLn $ render $ text "Load value:    " <+> bePrettyLV be lv2
    return ()

__nowarn_unused :: a
__nowarn_unused = undefined testSBEBitBlast allocBlock trace c4<|MERGE_RESOLUTION|>--- conflicted
+++ resolved
@@ -385,7 +385,7 @@
 -- A derived(Show)-like pretty printer for the Storage type
 ppStorageShow :: (Eq l, LV.Storable l) => BitEngine l -> Storage l -> Doc
 ppStorageShow be (SBranch f t) = text "SBranch" <+> parens (ppStorageShow be f) <+> parens (ppStorageShow be t)
-ppStorageShow be (SValue a i v) 
+ppStorageShow be (SValue a i v)
   = text "SValue" <+> pl a <+> pl i <+> parens (bePrettyLV be v)
   where pl = bePrettyLit be
 ppStorageShow _ (SDefine d) = text ("SDefine " ++ show d)
@@ -403,10 +403,10 @@
     impl a mdoc (SBranch f t)        = let la = a `shiftL` 1
                                            ra = la `setBit` 0
                                        in impl ra (Just $ impl la mdoc f) t
-    impl a (Just doc) (SValue al il v) 
+    impl a (Just doc) (SValue al il v)
       | il == beTrue be = whenInRange a $ item doc a (bePrettyLV be v)
       | il == beFalse be = whenInRange a $ item doc a (text "uninitialized")
-      | otherwise = whenInRange a 
+      | otherwise = whenInRange a
                   $ item doc a
                   $ bePrettyLV be v <+> parens (text "allocated:" <+> pl al <> comma
                                             <+> text "initialized:" <+> pl il)
@@ -431,7 +431,7 @@
           t <- impl tx ty
           return (SBranch f t)
         impl (SValue ax ix vx) (SValue ay iy vy) =
-          return SValue `ap` beIte be c ax ay 
+          return SValue `ap` beIte be c ax ay
                         `ap` beIte be c ix iy
                         `ap` beIteVector be c (return vx) (return vy)
         impl (SDefine dx) (SDefine dy)
@@ -456,15 +456,9 @@
           -> (LV.Vector l -> IO (l, LV.Vector l))
           -> BitTerm l
           -> Integer
-<<<<<<< HEAD
-          -> IO (BitTerm l, LV.Vector l)
+          -> IO (l, LV.Vector l)
 loadBytes be byteLoader (BitTerm ptr) sz = impl [] (beTrue be) sz
-  where impl l c 0 = return (termFromLit c, LV.concat l)
-=======
-          -> IO (l, LV.Vector l)
-loadBytes be byteLoader (BitTerm ptr) sz = impl [] (beTrue be) sz 
   where impl l c 0 = return (c, LV.concat l)
->>>>>>> 69c99868
         impl l c i = do
           (bc, bv) <- byteLoader =<< beAddIntConstant be ptr (i-1)
           c' <- beAnd be c bc
@@ -507,7 +501,7 @@
            -> IO (l, Storage l) -- ^ Storage with value written and condition under which it is true.
 storeBytes be mem value ptr = impl 0 (beTrue be) mem
   where bv = sliceIntoBytes value
-        impl i c m 
+        impl i c m
           | i == byteSize value = return (c,m)
           | otherwise = do
             p <- beAddIntConstant be ptr (toInteger i)
@@ -862,13 +856,8 @@
               , mmStackAlloca = return `c4` bmStackAlloca be ptrWidth
               , mmStackPush = \mem -> return (termFromLit (beTrue be), bmStackPush mem)
               , mmStackPop = return . bmStackPop (llvmAddrWidthBits lc)
-<<<<<<< HEAD
-              , mmHeapAlloc = return `c4` bmHeapAlloc ptrWidth be
+              , mmHeapAlloc = return `c4` bmHeapAlloc be ptrWidth
               , mmMemCopy = bmMemCopy be
-=======
-              , mmHeapAlloc = return `c4` bmHeapAlloc be ptrWidth
-              , mmMemCopy = bmMemCopy be 
->>>>>>> 69c99868
               }
 
 buddyInitMemory :: MemGeom -> BitMemory l
