{- |
Module           : $Header$
Description      : A symbolic backend
Stability        : provisional
Point-of-contact : atomb
-}

{-# LANGUAGE RankNTypes #-}
{-# LANGUAGE TypeFamilies #-}

module LSS.SBESymbolic
  ( module LSS.SBEInterface
  , sbeSymbolic
  )

where

import qualified Verinf.Symbolic as S
import LSS.SBEInterface

--------------------------------------------------------------------------------
-- Word-level symbolic backend

type instance SBETerm S.SymbolicMonad       = S.Node
type instance SBEClosedTerm S.SymbolicMonad = S.Node
type instance SBEMemory S.SymbolicMonad     = S.Node

-- | Symbolic interface with all operations at the word level.
sbeSymbolic :: SBE S.SymbolicMonad
sbeSymbolic = SBE
  { termInt  = \w v -> return . S.mkCInt (S.Wx w) . fromIntegral $ v
  , freshInt = nyi "freshInt"
  , termBool = return . S.mkCBool
  , termDouble = nyi "termDouble"
  , termFloat = nyi "termFloat"
  , termArray = nyi "termArray"
  , termDecomp = nyi "termDecomp"
<<<<<<< HEAD
  , applyIte = S.applyIte
  , applyICmp = \op -> case op of
                         LLVM.Ieq -> S.applyEq
                         _ -> error $
                              "unsupported comparison op: " ++
                              show op
  , applyBitwise = \op -> case op of
                            LLVM.And -> S.applyIAnd
                            LLVM.Or -> S.applyIOr
                            LLVM.Xor -> S.applyIXor
                            _ -> error $
                               "unsupported bitwise op: " ++
                               show op
  , applyArith = \op -> case op of
                          (LLVM.Add _ _)  -> S.applyAdd
                          (LLVM.Mul _ _)  -> S.applyMul
                          (LLVM.Sub _ _)  -> S.applySub
                          (LLVM.SDiv _)   -> S.applySignedDiv
                          LLVM.SRem       -> S.applySignedRem
                          (LLVM.UDiv _)   -> S.applyUnsignedDiv
                          LLVM.URem       -> S.applyUnsignedRem
                          _ -> error $
                               "unsupported arithmetic op: " ++
                               show op
=======
  , applyIte = nyi "applyIte"
  , applyICmp = nyi "applyICmp"
  , applyBitwise = nyi "applyBitwise"
  , applyArith = nyi "applyArith"
>>>>>>> 5e9337eb
  , applyConv = nyi "applyConv"
  , applyBNot = nyi "applyBNot"
  , termWidth = nyi "termWidth"
  , closeTerm = id
  , prettyTermD = S.prettyTermD
  , asBool = nyi "asBool"
  , asUnsignedInteger = nyi "asUnsignedInteger"
  , memDump = nyi "memDump"
  , memLoad = nyi "memLoad "
  , memStore = nyi "memStore "
  , memMerge = nyi "memMerge "
  , memAddDefine = nyi "memAddDefine "
  , memInitGlobal = nyi "memInitGlobal"
  , memPushMergeFrame = nyi "memPushMergeFrame"
  , memPopMergeFrame = nyi "memPopMergeFrame"
  , codeBlockAddress = nyi "codeBlockAddress"
  , codeLookupSymbol = nyi "codeLookupSymbol"
  , stackAlloca = nyi "stackAlloca "
  , stackPushFrame = nyi "stackPushFrame "
  , stackPopFrame = nyi "stackPopFrame "
  , heapAlloc = nyi "heapAlloc"
  , memCopy = nyi "memCopy"
  , writeAiger = nyi "writeAiger"
  , evalAiger = nyi "evalAiger"
  }
  where
    nyi :: forall a. String -> a
    nyi msg = error $ unwords ["SBESymbolic:", msg, "not yet supported"]<|MERGE_RESOLUTION|>--- conflicted
+++ resolved
@@ -35,37 +35,10 @@
   , termFloat = nyi "termFloat"
   , termArray = nyi "termArray"
   , termDecomp = nyi "termDecomp"
-<<<<<<< HEAD
-  , applyIte = S.applyIte
-  , applyICmp = \op -> case op of
-                         LLVM.Ieq -> S.applyEq
-                         _ -> error $
-                              "unsupported comparison op: " ++
-                              show op
-  , applyBitwise = \op -> case op of
-                            LLVM.And -> S.applyIAnd
-                            LLVM.Or -> S.applyIOr
-                            LLVM.Xor -> S.applyIXor
-                            _ -> error $
-                               "unsupported bitwise op: " ++
-                               show op
-  , applyArith = \op -> case op of
-                          (LLVM.Add _ _)  -> S.applyAdd
-                          (LLVM.Mul _ _)  -> S.applyMul
-                          (LLVM.Sub _ _)  -> S.applySub
-                          (LLVM.SDiv _)   -> S.applySignedDiv
-                          LLVM.SRem       -> S.applySignedRem
-                          (LLVM.UDiv _)   -> S.applyUnsignedDiv
-                          LLVM.URem       -> S.applyUnsignedRem
-                          _ -> error $
-                               "unsupported arithmetic op: " ++
-                               show op
-=======
   , applyIte = nyi "applyIte"
   , applyICmp = nyi "applyICmp"
   , applyBitwise = nyi "applyBitwise"
   , applyArith = nyi "applyArith"
->>>>>>> 5e9337eb
   , applyConv = nyi "applyConv"
   , applyBNot = nyi "applyBNot"
   , termWidth = nyi "termWidth"
