--- conflicted
+++ resolved
@@ -10,7 +10,6 @@
 module LSS.SBESymbolic
   ( module LSS.SBEInterface
   , sbeSymbolic
-  , sbeSymbolicBit
   , liftSBESymbolic
   )
 
@@ -55,42 +54,8 @@
                           _ -> error $
                                "unsupported arithmetic op: " ++
                                show op
-<<<<<<< HEAD
   , applyBAnd = S.applyBAnd
   , getBool = return . S.getBool
-  , memInitMemory = return undefined
-  , memAlloca = \_mem _eltType _len _a -> return undefined
-  , memLoad = \_mem _ptr -> return undefined
-  , memStore = \_mem _val _ptr -> return undefined
-  , memAddDefine = \_mem _sym _id -> return (undefined, undefined)
-  , memLookupDefine = \_mem _t -> return undefined
-  , memBlockAddress = \_mem _s _b -> return undefined
-  , memSelect = \_t _mem _mem' -> return undefined
-  }
-
--- | Symbolic interface with all operations at the bit level.
--- TODO: can this be over S.SymbolicMonad? That enforces that the term
--- type is S.SymbolicTerm, which won't necessarily work here. Do we need
--- a newtype wrapper for bit-blasted symbolic terms?
-sbeSymbolicBit :: SBE S.SymbolicMonad
-sbeSymbolicBit = SBE
-  { termInt  = undefined
-  , termBool = undefined
-  , applyIte = undefined
-  , applyICmp = undefined
-  , applyBitwise = undefined
-  , applyArith = undefined
-  , applyBAnd = undefined
-  , getBool = undefined
-  , memInitMemory = return undefined
-  , memAlloca = \_mem _eltType _len _a -> return undefined
-  , memLoad = \_mem _ptr -> return undefined
-  , memStore = \_mem _val _ptr -> return undefined
-  , memAddDefine = \_mem _sym _id -> return (undefined, undefined)
-  , memLookupDefine = \_mem _t -> return undefined
-  , memBlockAddress = \_mem _s _b -> return undefined
-  , memSelect = \_t _mem _mem' -> return undefined
-=======
   , memLoad = \_mem _ptr -> return undefined
   , memStore = \_mem _val _ptr -> return undefined
   , memMerge = \_t _mem _mem' -> return undefined
@@ -101,7 +66,6 @@
   , stackPushFrame = \_mem -> return undefined
   , stackPopFrame = \_mem -> return undefined
   , writeAiger = \_f _t -> return undefined
->>>>>>> a1443b4e
   }
 
 liftSBESymbolic :: S.SymbolicMonad a -> IO a
