{- |
Module           : $Header$
Description      : A symbolic backend
Stability        : provisional
Point-of-contact : atomb
-}

{-# LANGUAGE TypeFamilies #-}

module LSS.SBESymbolic where

import qualified Data.Vector.Storable as LV
import Control.Applicative
import qualified Text.LLVM.AST as LLVM
import qualified Verinf.Symbolic as S
import LSS.SBEInterface

--------------------------------------------------------------------------------
-- Word-level symbolic backend

type instance SBETerm S.SymbolicMonad = S.SymbolicTerm
type instance SBEMemory S.SymbolicMonad = S.SymbolicTerm

-- | Symbolic interface with all operations at the word level.
sbeSymbolic :: SBE S.SymbolicMonad
sbeSymbolic = SBE
  { termInt  = \w v -> return . S.mkCInt (S.Wx w) . fromIntegral $ v
  , termBool = return . S.mkCBool
  , applyIte = S.applyIte
  , applyICmp = \op -> case op of
                         LLVM.Ieq -> S.applyEq
                         _ -> error $
                              "unsupported comparison op: " ++
                              show op
  , applyBitwise = \op -> case op of
                            LLVM.And -> S.applyIAnd
                            LLVM.Or -> S.applyIOr
                            LLVM.Xor -> S.applyIXor
                            _ -> error $
                               "unsupported bitwise op: " ++
                               show op
  , applyArith = \op -> case op of
                          LLVM.Add -> S.applyAdd
                          LLVM.Mul -> S.applyMul
                          LLVM.Sub -> S.applySub
                          _ -> error $
                               "unsupported arithmetic op: " ++
                               show op
  , memLoad = \_mem _ptr -> return undefined
  , memStore = \_mem _val _ptr -> return undefined
<<<<<<< HEAD
  , memAddDefine = \_mem _sym _id -> return (undefined, undefined)
  , memLookupDefine = \_mem _t -> return undefined
  , memBlockAddress = \_mem _s _b -> return undefined
  , memSelect = \_t _mem _mem' -> return undefined
  , writeAiger = \_f _t -> return undefined
  }

liftSBESymbolic :: S.SymbolicMonad a -> IO a
liftSBESymbolic = S.runSymbolic

--------------------------------------------------------------------------------
-- Bit-level symbolic backend

-- BitMonad is just a wrapper to allow SBETerm and SBEMemory
-- associations.
newtype BitMonad a = BM { runBitMonad :: IO a }
type instance SBETerm BitMonad = S.LitResult S.Lit
type instance SBEMemory BitMonad = S.LitResult S.Lit

-- | Symbolic interface with all operations at the bit level.
sbeSymbolicBit :: S.BitEngine S.Lit -> SBE BitMonad
sbeSymbolicBit be = SBE
  { termInt  = \w -> BM . return . S.concreteValueLit be . S.CInt (S.Wx w)
  , termBool = BM . return . S.concreteValueLit be . S.mkCBool
  , applyIte = bitIte be
  , applyICmp = bitICmp be
  , applyBitwise = bitBitwise be
  , applyArith = bitArith be
  , memInitMemory = BM $ return undefined
  , memAlloca = \_mem _eltType _len _a -> BM $ return undefined
  , memLoad = \_mem _ptr -> BM $ return undefined
  , memStore = \_mem _val _ptr -> BM $ return undefined
  , memAddDefine = \_mem _sym _id -> BM $ return (undefined, undefined)
  , memLookupDefine = \_mem _t -> BM $ return undefined
  , memBlockAddress = \_mem _s _b -> BM $ return undefined
  , memSelect = \_t _mem _mem' -> BM $ return undefined
  , writeAiger = \f t -> case t of
                           S.LV ls -> BM $ S.beWriteAigerV be f ls
                           _ -> error "writeAiger called on non-scalar"
=======
  , memMerge = \_t _mem _mem' -> return undefined
  , codeAddDefine = \_mem _sym _id -> return (undefined, undefined)
  , codeBlockAddress = \_mem _s _b -> return undefined
  , codeLookupDefine = \_mem _t -> return undefined
  , stackAlloca = \_mem _eltTp _n _a -> return undefined
  , stackPushFrame = \_mem -> return undefined
  , stackPopFrame = \_mem -> return undefined
>>>>>>> 90b94dcb
  }

bitIte :: S.BitEngine S.Lit
       -> S.LitResult S.Lit -> S.LitResult S.Lit -> S.LitResult S.Lit
       -> BitMonad (S.LitResult S.Lit)
bitIte be (S.LV c) (S.LV a) (S.LV b) = BM $ do
  let zero = LV.replicate (LV.length c) (S.beFalse be)
  cbit <- S.beEqVector be c zero
  S.LV <$> S.beIteInt be cbit (return b) (return a)
bitIte _ _ _ _ = error "if-then-else applied to non-scalar arguments"

bitICmp :: S.BitEngine S.Lit -> LLVM.ICmpOp
        -> S.LitResult S.Lit -> S.LitResult S.Lit
        -> BitMonad (S.LitResult S.Lit)
bitICmp be op (S.LV a) (S.LV b) = BM $ (S.LV . LV.singleton) <$> f be a b
  where f = case op of
              LLVM.Ieq -> S.beEqVector
              _ -> error $ "unsupported comparison op: " ++ show op
bitICmp _ op (S.LVN _) _ =
  error $ "comparison op " ++ show op ++ " applied to non-scalar"
bitICmp _ op _ (S.LVN _) =
  error $ "comparison op " ++ show op ++ " applied to non-scalar"

bitArith :: S.BitEngine S.Lit -> LLVM.ArithOp
         -> S.LitResult S.Lit -> S.LitResult S.Lit
         -> BitMonad (S.LitResult S.Lit)
bitArith be op (S.LV a) (S.LV b) = BM $ S.LV <$> f be a b
  where f = case op of
              LLVM.Add -> S.beAddInt
              LLVM.Mul -> S.beMulInt
              _ -> error $ "unsupported arithmetic op: " ++ show op
bitArith _ op (S.LVN _) _ =
  error $ "arithmetic op " ++ show op ++ " applied to non-scalar"
bitArith _ op _ (S.LVN _) =
  error $ "arithmetic op " ++ show op ++ " applied to non-scalar"

bitBitwise :: S.BitEngine S.Lit -> LLVM.BitOp
           -> S.LitResult S.Lit -> S.LitResult S.Lit
           -> BitMonad (S.LitResult S.Lit)
bitBitwise be op (S.LV a) (S.LV b) = BM $ S.LV <$> f be a b
  where f = case op of
              LLVM.And -> S.beAndInt
              LLVM.Or -> S.beOrInt
              _ -> error $ "unsupported arithmetic op: " ++ show op
bitBitwise _ op (S.LVN _) _ =
  error $ "bitwise op " ++ show op ++ " applied to non-scalar"
bitBitwise _ op _ (S.LVN _) =
  error $ "bitwise op " ++ show op ++ " applied to non-scalar"

liftSBESymbolicBit :: BitMonad a -> IO a
liftSBESymbolicBit = runBitMonad<|MERGE_RESOLUTION|>--- conflicted
+++ resolved
@@ -48,11 +48,13 @@
                                show op
   , memLoad = \_mem _ptr -> return undefined
   , memStore = \_mem _val _ptr -> return undefined
-<<<<<<< HEAD
-  , memAddDefine = \_mem _sym _id -> return (undefined, undefined)
-  , memLookupDefine = \_mem _t -> return undefined
-  , memBlockAddress = \_mem _s _b -> return undefined
-  , memSelect = \_t _mem _mem' -> return undefined
+  , memMerge = \_t _mem _mem' -> return undefined
+  , codeAddDefine = \_mem _sym _id -> return (undefined, undefined)
+  , codeBlockAddress = \_mem _s _b -> return undefined
+  , codeLookupDefine = \_mem _t -> return undefined
+  , stackAlloca = \_mem _eltTp _n _a -> return undefined
+  , stackPushFrame = \_mem -> return undefined
+  , stackPopFrame = \_mem -> return undefined
   , writeAiger = \_f _t -> return undefined
   }
 
@@ -77,26 +79,18 @@
   , applyICmp = bitICmp be
   , applyBitwise = bitBitwise be
   , applyArith = bitArith be
-  , memInitMemory = BM $ return undefined
-  , memAlloca = \_mem _eltType _len _a -> BM $ return undefined
   , memLoad = \_mem _ptr -> BM $ return undefined
   , memStore = \_mem _val _ptr -> BM $ return undefined
-  , memAddDefine = \_mem _sym _id -> BM $ return (undefined, undefined)
-  , memLookupDefine = \_mem _t -> BM $ return undefined
-  , memBlockAddress = \_mem _s _b -> BM $ return undefined
-  , memSelect = \_t _mem _mem' -> BM $ return undefined
+  , memMerge = \_t _mem _mem' -> BM $ return undefined
+  , codeAddDefine = \_mem _sym _id -> BM $ return (undefined, undefined)
+  , codeBlockAddress = \_mem _s _b -> BM $ return undefined
+  , codeLookupDefine = \_mem _t -> BM $ return undefined
+  , stackAlloca = \_mem _eltTp _n _a -> BM $ return undefined
+  , stackPushFrame = \_mem -> BM $ return undefined
+  , stackPopFrame = \_mem -> BM $ return undefined
   , writeAiger = \f t -> case t of
                            S.LV ls -> BM $ S.beWriteAigerV be f ls
                            _ -> error "writeAiger called on non-scalar"
-=======
-  , memMerge = \_t _mem _mem' -> return undefined
-  , codeAddDefine = \_mem _sym _id -> return (undefined, undefined)
-  , codeBlockAddress = \_mem _s _b -> return undefined
-  , codeLookupDefine = \_mem _t -> return undefined
-  , stackAlloca = \_mem _eltTp _n _a -> return undefined
-  , stackPushFrame = \_mem -> return undefined
-  , stackPopFrame = \_mem -> return undefined
->>>>>>> 90b94dcb
   }
 
 bitIte :: S.BitEngine S.Lit
