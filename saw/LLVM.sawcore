module LLVM where 

import Prelude;

data LLVMType :: sort 0 where {
    -- Primitive types that we support.
    IntType :: (n :: Nat) -> LLVMType;
    FloatType  :: LLVMType;
    DoubleType :: LLVMType;
    -- | Nat is the width of the pointer in bytes.
    PtrType :: Nat -> LLVMType;
    -- Type for arrays.
    ArrayType :: (n :: Nat) -> LLVMType -> LLVMType;
    -- Type for structs.  The vector contains the type of each field, followed
    -- by the amount of padding to add after the field.
    StructType :: (n :: Nat) -> Vec n #(LLVMType,Nat) -> LLVMType;

    VectorType :: (n :: Nat) -> LLVMType -> LLVMType;
  }

mkIntType :: Nat -> LLVMType;
mkIntType n = IntType n;

mkFloatType :: LLVMType;
mkFloatType = FloatType;

mkDoubleType :: LLVMType;
mkDoubleType = FloatType;

mkPtrType :: Nat -> LLVMType;
mkPtrType n = PtrType n;

mkArrayType :: Nat -> LLVMType -> LLVMType;
mkArrayType n t = ArrayType n t;

mkValue :: (a :: sort 0) -> String -> a;

fieldType :: sort 0;
fieldType = #(LLVMType,Nat); 

emptyFields :: Vec 0 fieldType;
emptyFields = EmptyVec fieldType;

consFieldType :: fieldType -> (n::Nat) -> Vec n fieldType -> Vec (Succ n) fieldType;
consFieldType tp n r = ConsVec fieldType tp n r;

-- | Recuresive data struture for storing fields.
data StructValue :: (n :: Nat) -> Vec n fieldType -> sort 0 where {
    EmptyStruct :: StructValue 0 (EmptyVec fieldType);
    ConsStruct :: (tp :: LLVMType) 
               -> (padding :: Nat)
               -> (n :: Nat)
               -> (r :: Vec n fieldType)
               -> value tp
               -> StructValue n r
               -> StructValue (Succ n) (ConsVec fieldType (tp,padding) n r);
  }

value :: LLVMType -> sort 0;
value (IntType w) = bitvector w;
value FloatType   = Float;
value DoubleType  = Double;
value (PtrType n)   = bitvector (mulNat 8 n);
value (ArrayType n tp) = Vec n (value tp);
value (StructType n tps) = StructValue n tps;
value (VectorType n tp) = Vec n (value tp);

binFn :: sort 0 -> sort 0;
binFn tp = tp -> tp -> tp;

-- | Returns value in integer value as a natural number less than 2^w.
llvmIntValueNat :: (w :: Nat) -> bitvector w -> Nat;
llvmIntValueNat = bvToNat;

llvmIntConstant :: (w :: Nat) -> Nat -> bitvector w;
llvmIntConstant = bvNat;

bvVecZipWith :: ((w :: Nat) -> binFn (bitvector w))
             -> (n w :: Nat) 
             -> binFn (Vec n (bitvector w));
bvVecZipWith f n w = vZipWith (bitvector w) (bitvector w) (bitvector w) (f w) n; 

sbvVecZipWith :: ((w :: Nat) -> binFn (bitvector (Succ w)))
              -> (n w :: Nat) 
              -> binFn (Vec n (bitvector (Succ w)));
sbvVecZipWith f n w =
  vZipWith (bitvector (Succ w)) (bitvector (Succ w)) (bitvector (Succ w)) (f w) n; 

llvmAdd  :: (w :: Nat) -> binFn (bitvector w);
llvmAdd = bvAdd;

llvmAddV :: (n w :: Nat) -> binFn (Vec n (bitvector w));
llvmAddV = bvVecZipWith bvAdd;

llvmSub  :: (w :: Nat) -> binFn (bitvector w);
llvmSub = bvSub;

llvmSubV :: (n w :: Nat) -> binFn (Vec n (bitvector w));
llvmSubV = bvVecZipWith bvSub;

llvmMul  :: (w :: Nat) -> binFn (bitvector w);
llvmMul = bvMul;

llvmMulV :: (n w :: Nat) -> binFn (value (VectorType n (IntType w)));
llvmMulV = bvVecZipWith bvMul;

llvmUDiv  :: (w :: Nat) -> binFn (bitvector w);
llvmUDiv = bvUDiv;

llvmUDivV :: (n w :: Nat) -> binFn (Vec n (bitvector w));
llvmUDivV = bvVecZipWith bvUDiv;

llvmURem  :: (w :: Nat) -> binFn (bitvector w);
llvmURem = bvURem;

llvmURemV :: (n w :: Nat) -> binFn (Vec n (bitvector w));
llvmURemV = bvVecZipWith bvURem;

llvmSDiv  :: (w :: Nat) -> binFn (bitvector (Succ w));
llvmSDiv = bvSDiv;

llvmSDivV :: (n w :: Nat) -> binFn (Vec n (bitvector (Succ w)));
llvmSDivV = sbvVecZipWith bvSDiv;

llvmSRem  :: (w :: Nat)   -> binFn (bitvector (Succ w));
llvmSRem = bvSRem;

llvmSRemV :: (n w :: Nat) -> binFn (Vec n (bitvector (Succ w)));
llvmSRemV = sbvVecZipWith bvSRem;


llvmShl  :: (w :: Nat) -> binFn (bitvector w);
llvmShl w x y = bvShl w x (bvToNat w y);

llvmShlV :: (n w :: Nat) -> binFn (Vec n (bitvector w));
llvmShlV = bvVecZipWith llvmShl;

llvmLShr  :: (w :: Nat)   -> binFn (bitvector w);
llvmLShr w x y = bvShr w x (bvToNat w y);

llvmLShrV :: (n w :: Nat) -> binFn (Vec n (bitvector w));
llvmLShrV = bvVecZipWith llvmLShr;

llvmAShr  :: (w :: Nat) -> binFn (bitvector (Succ w));
llvmAShr w x y = bvSShr w x (bvToNat (Succ w) y);

llvmAShrV :: (n w :: Nat) -> binFn (Vec n (bitvector (Succ w)));
llvmAShrV = sbvVecZipWith llvmAShr;

llvmAnd  :: (w :: Nat)   -> binFn (bitvector w);
llvmAnd = bvAnd;

llvmAndV :: (n w :: Nat) -> binFn (Vec n (bitvector w));
llvmAndV = bvVecZipWith bvAnd;

llvmOr   :: (w :: Nat)   -> binFn (bitvector w);
llvmOr = bvOr;

llvmOrV  :: (n w :: Nat) -> binFn (Vec n (bitvector w));
llvmOrV = bvVecZipWith bvOr;

llvmXor  :: (w :: Nat)   -> binFn (bitvector w);
llvmXor = bvXor;

llvmXorV :: (n w :: Nat) -> binFn (Vec n (bitvector w));
llvmXorV = bvVecZipWith bvXor;

singleField :: LLVMType -> Nat -> Vec 1 fieldType;
singleField tp p = consFieldType (tp,p) 0 emptyFields;

arithmeticWithOverflowResult :: Nat -> Nat -> Nat -> LLVMType;
arithmeticWithOverflowResult w p1 p2 =
  StructType 2 (consFieldType (IntType w,p1) 1
               (singleField (IntType 1) p2));

mkOverflowResult :: (w p1 p2 :: Nat)
                 -> #(Bool, bitvector w)
                 -> value (arithmeticWithOverflowResult w p1 p2);
mkOverflowResult w p1 p2 (c,z) = 
  ConsStruct (IntType w) p1 1 (singleField (IntType 1) p2) z
    (ConsStruct (IntType 1) p2 0 emptyFields [c] EmptyStruct);            

-- Width of bitvectors, amount of padding for first and second fields.
llvmAddWithOverflow :: (w p1 p2 :: Nat) 
                    -> bitvector w
                    -> bitvector w
                    -> value (arithmeticWithOverflowResult w p1 p2);
llvmAddWithOverflow w p1 p2 x y =
  mkOverflowResult w p1 p2 (bvAddWithCarry w x y);

binRel :: sort 0 -> sort 0;
binRel tp = tp -> tp -> bitvector 1;

binVRel :: Nat -> sort 0 -> sort 0;
binVRel n tp = Vec n tp -> Vec n tp -> Vec n (bitvector 1);

liftBVRel :: ((w :: Nat) -> bitvector w -> bitvector w -> Bool)
          -> (w :: Nat) -> binRel (bitvector w);
liftBVRel f w x y = ite (bitvector 1) (f w x y) (bvNat 1 1) (bvNat 1 0);


liftSBVRel :: ((w :: Nat) -> bitvector (Succ w) -> bitvector (Succ w) -> Bool)
          -> (w :: Nat) -> binRel (bitvector (Succ w));
liftSBVRel f w x y = ite (bitvector 1) (f w x y) (bvNat 1 1) (bvNat 1 0);

liftVecBVRel :: ((w :: Nat) -> bitvector w -> bitvector w -> Bool)
             -> (n w :: Nat)
             -> binVRel n (bitvector w);
liftVecBVRel f n w =
  vZipWith (bitvector w)
           (bitvector w)
           (bitvector 1)
           (liftBVRel f w)
           n;

liftVecSBVRel :: ((w :: Nat) -> bitvector (Succ w) -> bitvector (Succ w) -> Bool)
              -> (n w :: Nat)
              -> binVRel n (bitvector (Succ w));
liftVecSBVRel f n w =
  vZipWith (bitvector (Succ w))
           (bitvector (Succ w))
           (bitvector 1)
           (liftSBVRel f w)
           n;


llvmIeqBool :: (w :: Nat) -> bitvector w -> bitvector w -> Bool;
llvmIeqBool = bvEq;

llvmIuleBool :: (w :: Nat) -> bitvector w -> bitvector w -> Bool;
llvmIuleBool = bvule;

llvmIeq llvmIne :: (w :: Nat)   -> binRel (bitvector w);
llvmIeq = liftBVRel bvEq;
llvmIne = liftBVRel bvNe;

llvmIeqV llvmIneV :: (n w :: Nat) -> binVRel n (bitvector w);
llvmIeqV = liftVecBVRel bvEq;
llvmIneV = liftVecBVRel bvNe;

llvmIugt llvmIuge llvmIult llvmIule :: (w :: Nat)   -> binRel (bitvector w);
llvmIugt = liftBVRel bvugt;
llvmIuge = liftBVRel bvuge;
llvmIult = liftBVRel bvult;
llvmIule = liftBVRel bvule;

llvmIugtV llvmIugeV llvmIultV llvmIuleV :: (n w :: Nat) -> binVRel n (bitvector w);
llvmIugtV = liftVecBVRel bvugt;
llvmIugeV = liftVecBVRel bvuge;
llvmIultV = liftVecBVRel bvult;
llvmIuleV = liftVecBVRel bvule;

llvmIsgt  llvmIsge  llvmIslt  llvmIsle  :: (w :: Nat)   -> binRel (bitvector (Succ w));
llvmIsgt = liftSBVRel bvsgt;
llvmIsge = liftSBVRel bvsge;
llvmIslt = liftSBVRel bvslt;
llvmIsle = liftSBVRel bvsle;

llvmIsgtV llvmIsgeV llvmIsltV llvmIsleV :: (n w :: Nat) -> binVRel n (bitvector (Succ w));
llvmIsgtV = liftVecSBVRel bvsgt;
llvmIsgeV = liftVecSBVRel bvsge;
llvmIsltV = liftVecSBVRel bvslt;
llvmIsleV = liftVecSBVRel bvsle;
--TODO

-- | Defines a function that maps array elements from one range to another.
bvMap :: (x y :: Nat)
      -> (bitvector x -> bitvector y)
      -> (n :: Nat)
      -> Vec n (bitvector x)
      -> Vec n (bitvector y);
bvMap x y = vMap (bitvector x) (bitvector y);

llvmTrunc :: (d r :: Nat) -> bitvector (addNat d r) -> bitvector r;
llvmTrunc = bvTrunc;

llvmTruncV :: (n d r :: Nat) -> Vec n (bitvector (addNat d r)) -> Vec n (bitvector r);
llvmTruncV n d r = bvMap (addNat d r) r (bvTrunc d r) n;

<<<<<<< HEAD
llvmZExt  :: (d i :: Nat)   -> bitvector i -> bitvector (addNat d i);
=======
llvmZExt  :: (d i :: Nat) -> bitvector i -> bitvector (addNat d i);
>>>>>>> 4cdf18c1
llvmZExt = bvUExt;

llvmZExtV :: (n d i :: Nat) -> Vec n (bitvector i) -> Vec n (bitvector (addNat d i));
llvmZExtV n d i = bvMap i (addNat d i) (bvUExt d i) n;

llvmSExt  :: (d i :: Nat) -> bitvector (Succ i) -> bitvector (addNat d (Succ i));
llvmSExt = bvSExt;

llvmSExtV :: (n d i :: Nat)
          -> Vec n (bitvector (Succ i))
          -> Vec n (bitvector (addNat d (Succ i)));
llvmSExtV n d i = bvMap (Succ i) (addNat d (Succ i)) (bvSExt d i) n;

llvmSelect  :: (tp :: LLVMType) -> bitvector 1 -> value tp -> value tp -> value tp;
llvmSelect tp c = ite (value tp) (get 1 Bool c (FinVal 0 0));

llvmSelectV :: (n :: Nat)
            -> (tp :: LLVMType)
            -> Vec n (bitvector 1)
            -> Vec n (value tp)
            -> Vec n (value tp)
            -> Vec n (value tp);
llvmSelectV n tp c x y = 
  generate n (value tp) (\(i :: Fin n) -> llvmSelect tp (get n (bitvector 1) c i)
                                                        (get n (value tp) x i)
                                                        (get n (value tp) y i));

llvmStructElt :: (n :: Nat)
              -> (tps :: Vec n fieldType)
              -> StructValue n tps
              -> (i :: Fin n)
              -> value (fst LLVMType Nat (get n fieldType tps i));
llvmStructElt _ _ (ConsStruct _ _ _ _ v _) (FinVal Zero _) = v;
llvmStructElt _ (ConsVec _ _ _ v) (ConsStruct _ _ _ _ _ r) (FinVal (Succ i) j) =
  llvmStructElt (Succ (addNat i j)) v r (FinVal i j);

llvmArrayElt :: (n :: Nat)
             -> (tp :: LLVMType)
             -> Vec n (value tp)
             -> Fin n
             -> value tp;
llvmArrayElt n tp = get n (value tp);

-- | Append the one bitvector to another.  The first vector is the most significant.
llvmAppendInt :: (u v :: Nat)
              -> bitvector u
              -> bitvector v
              -> bitvector (addNat v u);
llvmAppendInt m n x y = append n m Bool y x;

-- | @llvmIntSlice i n o v@ returns an @n@-bit bitvector equal to v / 2^i.
llvmIntSlice :: (i n o :: Nat) -> bitvector (addNat (addNat i n) o) -> bitvector n;
llvmIntSlice i n o a = vDrop Bool i n (vTake Bool (addNat i n) o a); 

llvmIntToFloat  :: bitvector 32 -> Float;
llvmIntToFloat = bvToFloat;

llvmFloatToInt  :: Float -> bitvector 32;
llvmFloatToInt = floatToBV;

llvmIntToDouble :: bitvector 64 -> Double;
llvmIntToDouble = bvToDouble;

llvmDoubleToInt :: Double -> bitvector 64;
llvmDoubleToInt = doubleToBV;

ite_same :: (a :: sort 1)
         -> (b :: Bool)
         -> (x :: a)
         -> Eq a (ite a b x x) x;


ite_false_false :: (b x :: Bool) -> Eq Bool (ite Bool b x False) (and b x);

and_true2 :: (b :: Bool) -> Eq Bool (and b True) b;

bvEq_commute_ite1 :: (w :: Nat)
                  -> (b :: Bool)
                  -> (x y z :: bitvector w)
                  -> Eq Bool
                        (bvEq w (ite (bitvector w) b x y) z)
                        (ite Bool b (bvEq w x z) (bvEq w y z));


-- These rules are unsound due to overflow:

bvule_sameL :: (n :: Nat)
            -> (x z :: bitvector n) 
            -> Eq Bool
                  (bvule n x (bvAdd n x z))
                  True;

bvule_sameR :: (n :: Nat)
            -> (x y :: bitvector n) 
            -> Eq Bool
                  (bvule n (bvAdd n x y) x)
                  (bvEq n y (bvNat n 0));

bvule_same2 :: (n :: Nat)
            -> (x y z :: bitvector n) 
            -> Eq Bool
                  (bvule n (bvAdd n x y) (bvAdd n x z))
                  (bvule n y z);<|MERGE_RESOLUTION|>--- conflicted
+++ resolved
@@ -277,11 +277,7 @@
 llvmTruncV :: (n d r :: Nat) -> Vec n (bitvector (addNat d r)) -> Vec n (bitvector r);
 llvmTruncV n d r = bvMap (addNat d r) r (bvTrunc d r) n;
 
-<<<<<<< HEAD
-llvmZExt  :: (d i :: Nat)   -> bitvector i -> bitvector (addNat d i);
-=======
 llvmZExt  :: (d i :: Nat) -> bitvector i -> bitvector (addNat d i);
->>>>>>> 4cdf18c1
 llvmZExt = bvUExt;
 
 llvmZExtV :: (n d i :: Nat) -> Vec n (bitvector i) -> Vec n (bitvector (addNat d i));
